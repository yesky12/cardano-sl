-- | Arbitrary instances for Update System core types.

module Pos.Arbitrary.Update.Core
       (
       ) where

import           Universum

import qualified Data.HashMap.Strict as HM
import           Test.QuickCheck (Arbitrary (..), listOf1, oneof)
import           Test.QuickCheck.Arbitrary.Generic (genericArbitrary, genericShrink)

import           Pos.Arbitrary.Core ()
import           Pos.Arbitrary.Crypto ()
import           Pos.Arbitrary.Slotting ()
import           Pos.Binary.Update ()
import           Pos.Core.Configuration (HasConfiguration)
import           Pos.Core.Update (BlockVersionModifier, SystemTag (..), UpdateData (..),
                                  UpdatePayload (..), UpdateProposal (..),
                                  UpdateProposalToSign (..), UpdateVote (..),
                                  mkUpdateProposalWSign, mkUpdateVote)
import           Pos.Crypto (fakeSigner)
import           Pos.Data.Attributes (mkAttributes)
import           Pos.Update.Poll.Types (VoteState (..))

instance Arbitrary BlockVersionModifier where
    arbitrary = genericArbitrary
    shrink = genericShrink

instance Arbitrary SystemTag where
    arbitrary =
        oneof . map (pure . SystemTag) $
        [os <> arch | os <- ["win", "linux", "mac"], arch <- ["32", "64"]]
<<<<<<< HEAD
      where
        onFail =
            -- TODO [CSL-2173]: Clarify
            error "instance Arbitrary SystemTag: disaster"
=======
>>>>>>> 8721eb62
    shrink = genericShrink

instance HasConfiguration => Arbitrary UpdateVote where
    arbitrary = mkUpdateVote <$> arbitrary <*> arbitrary <*> arbitrary
    shrink = genericShrink

instance HasConfiguration => Arbitrary UpdateProposal where
    arbitrary = do
        upBlockVersion <- arbitrary
        upBlockVersionMod <- arbitrary
        upSoftwareVersion <- arbitrary
        upData <- HM.fromList <$> listOf1 arbitrary
        let upAttributes = mkAttributes ()
        ss <- fakeSigner <$> arbitrary
        pure $
            mkUpdateProposalWSign
                upBlockVersion
                upBlockVersionMod
                upSoftwareVersion
                upData
                upAttributes
                ss
    shrink = genericShrink

instance Arbitrary UpdateProposalToSign where
    arbitrary = genericArbitrary
    shrink = genericShrink

instance Arbitrary VoteState where
    arbitrary = genericArbitrary
    shrink = genericShrink

instance Arbitrary UpdateData where
    arbitrary = genericArbitrary
    shrink = genericShrink

instance HasConfiguration => Arbitrary UpdatePayload where
    arbitrary = genericArbitrary
    shrink = genericShrink<|MERGE_RESOLUTION|>--- conflicted
+++ resolved
@@ -31,13 +31,6 @@
     arbitrary =
         oneof . map (pure . SystemTag) $
         [os <> arch | os <- ["win", "linux", "mac"], arch <- ["32", "64"]]
-<<<<<<< HEAD
-      where
-        onFail =
-            -- TODO [CSL-2173]: Clarify
-            error "instance Arbitrary SystemTag: disaster"
-=======
->>>>>>> 8721eb62
     shrink = genericShrink
 
 instance HasConfiguration => Arbitrary UpdateVote where
