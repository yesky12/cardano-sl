{-# LANGUAGE DataKinds           #-}
{-# LANGUAGE ScopedTypeVariables #-}
{-# LANGUAGE TypeOperators       #-}

-- | Module for lite-wallet implementation of Daedalus API. We don't
-- maintain it because we don't know whether we will ever use at least
-- 30% of its current state.

module Pos.Wallet.Light.Web.Server
       ( walletServeWebLite
       ) where

import           Universum

import           Pos.Communication.Protocol (SendActions)
import           Pos.Wallet.Light.Mode      (LightWalletMode)

walletServeWebLite
    :: SendActions LightWalletMode
    -> FilePath
    -> Bool
    -> Word16
    -> LightWalletMode ()
walletServeWebLite __sendActions __dbPath __dbRebuild __port =
<<<<<<< HEAD
    error "lite wallet's web server is not implemented, sorry about that"
    -- bracketWalletWebDB dbPath dbRebuild $ \db ->
    --     bracketWalletWS $ \conn -> do
    --         let runner =
    --               runWalletWebDB db .
    --               runWalletWS conn .
    --               runBalancesRedirect .
    --               runTxHistoryRedirect .
    --               runUpdatesRedirect .
    --               runBlockchainInfoRedirect
    --         let hoistedSA :: SendActions (WalletWebHandler LightWalletMode)
    --             hoistedSA = hoistSendActions powerLift runner sendActions
    --         let action :: WalletWebHandler LightWalletMode Application
    --             action = walletApplication $ walletServer hoistedSA nat
    --         runner $ walletServeImpl action port

-- nat :: WebHandler (WebHandler :~> Handler)
-- nat = do
--     wsConn <- getWalletWebSockets
--     ws     <- getWalletWebState
--     kd     <- Ether.ask'
--     mws    <- getWalletState
--     peers  <- getPeers
--     pure $ NT (convertHandler mws kd ws wsConn peers)

-- convertHandler
--     :: MainWalletState
--     -> KeyData
--     -> WalletState
--     -> ConnectionsVar
--     -> Set NodeId
--     -> WebHandler a
--     -> Handler a
-- convertHandler mws kd ws wsConn peers handler = do
--     stateM <- liftIO SM.newIO
--     liftIO ( runProduction
--            . usingLoggerName "wallet-lite-api"
--            . flip Ether.runReadersT
--                 ( Tagged @PeerStateTag stateM
--                 , Tagged @KeyData kd
--                 , Tagged @MainWalletState mws
--                 , Tagged @ReportingContext emptyReportingContext )
--            . runDBRealRedirect
--            . runBlockDBRedirect
--            . runTxHistoryWalletRedirect
--            . runBalancesWalletRedirect
--            . runGStateCoreWalletRedirect
--            . runPeerStateRedirect
--            . runUpdatesNotImplemented
--            . runBlockchainInfoNotImplemented
--            . runBListenerStub
--            . runDiscoveryConstT peers
--            . (\(LightWalletMode m) -> m)
--            . runWalletWebDB ws
--            . runWalletWS wsConn
--            $ handler
--            ) `Catch.catches` excHandlers
--   where
--     excHandlers = [Catch.Handler catchServant]
--     catchServant = throwError
-- {-# NOINLINE convertHandler #-}

-- instance Monad m => MonadWalletTracking (WalletWebSockets m) where
--     syncWSetsAtStart = const pass
--     syncOnImport = const pass
--     txMempoolToModifier = const (pure mempty)

-- -- Stub implementations for lite wallet.
-- instance Ether.MonadReader NodeDBs NodeDBs Production where
--     ask = error "Stub implementation for Lite Wallet"
--     local = error "Stub implementation for Lite Wallet"

-- instance Ether.MonadReader
--              BlkSemaphore
--              BlkSemaphore
--              Production where
--     ask = error "Stub implementation for Lite Wallet"
--     local = error "Stub implementation for Lite Wallet"

-- instance Ether.MonadReader
--              NodeContextTag
--              (NodeContext WalletSscType)
--              Production where
--     ask = error "Stub implementation for Lite Wallet"
--     local = error "Stub implementation for Lite Wallet"
=======
    error "lite wallet's web server is not implemented, sorry about that"
>>>>>>> f374a970
<|MERGE_RESOLUTION|>--- conflicted
+++ resolved
@@ -22,92 +22,4 @@
     -> Word16
     -> LightWalletMode ()
 walletServeWebLite __sendActions __dbPath __dbRebuild __port =
-<<<<<<< HEAD
-    error "lite wallet's web server is not implemented, sorry about that"
-    -- bracketWalletWebDB dbPath dbRebuild $ \db ->
-    --     bracketWalletWS $ \conn -> do
-    --         let runner =
-    --               runWalletWebDB db .
-    --               runWalletWS conn .
-    --               runBalancesRedirect .
-    --               runTxHistoryRedirect .
-    --               runUpdatesRedirect .
-    --               runBlockchainInfoRedirect
-    --         let hoistedSA :: SendActions (WalletWebHandler LightWalletMode)
-    --             hoistedSA = hoistSendActions powerLift runner sendActions
-    --         let action :: WalletWebHandler LightWalletMode Application
-    --             action = walletApplication $ walletServer hoistedSA nat
-    --         runner $ walletServeImpl action port
-
--- nat :: WebHandler (WebHandler :~> Handler)
--- nat = do
---     wsConn <- getWalletWebSockets
---     ws     <- getWalletWebState
---     kd     <- Ether.ask'
---     mws    <- getWalletState
---     peers  <- getPeers
---     pure $ NT (convertHandler mws kd ws wsConn peers)
-
--- convertHandler
---     :: MainWalletState
---     -> KeyData
---     -> WalletState
---     -> ConnectionsVar
---     -> Set NodeId
---     -> WebHandler a
---     -> Handler a
--- convertHandler mws kd ws wsConn peers handler = do
---     stateM <- liftIO SM.newIO
---     liftIO ( runProduction
---            . usingLoggerName "wallet-lite-api"
---            . flip Ether.runReadersT
---                 ( Tagged @PeerStateTag stateM
---                 , Tagged @KeyData kd
---                 , Tagged @MainWalletState mws
---                 , Tagged @ReportingContext emptyReportingContext )
---            . runDBRealRedirect
---            . runBlockDBRedirect
---            . runTxHistoryWalletRedirect
---            . runBalancesWalletRedirect
---            . runGStateCoreWalletRedirect
---            . runPeerStateRedirect
---            . runUpdatesNotImplemented
---            . runBlockchainInfoNotImplemented
---            . runBListenerStub
---            . runDiscoveryConstT peers
---            . (\(LightWalletMode m) -> m)
---            . runWalletWebDB ws
---            . runWalletWS wsConn
---            $ handler
---            ) `Catch.catches` excHandlers
---   where
---     excHandlers = [Catch.Handler catchServant]
---     catchServant = throwError
--- {-# NOINLINE convertHandler #-}
-
--- instance Monad m => MonadWalletTracking (WalletWebSockets m) where
---     syncWSetsAtStart = const pass
---     syncOnImport = const pass
---     txMempoolToModifier = const (pure mempty)
-
--- -- Stub implementations for lite wallet.
--- instance Ether.MonadReader NodeDBs NodeDBs Production where
---     ask = error "Stub implementation for Lite Wallet"
---     local = error "Stub implementation for Lite Wallet"
-
--- instance Ether.MonadReader
---              BlkSemaphore
---              BlkSemaphore
---              Production where
---     ask = error "Stub implementation for Lite Wallet"
---     local = error "Stub implementation for Lite Wallet"
-
--- instance Ether.MonadReader
---              NodeContextTag
---              (NodeContext WalletSscType)
---              Production where
---     ask = error "Stub implementation for Lite Wallet"
---     local = error "Stub implementation for Lite Wallet"
-=======
-    error "lite wallet's web server is not implemented, sorry about that"
->>>>>>> f374a970
+    error "lite wallet's web server is not implemented, sorry about that"