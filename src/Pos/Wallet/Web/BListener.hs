{-# LANGUAGE ScopedTypeVariables #-}

-- | Instance Blockchain Listener for WalletWebDB.
-- Guaranteed that state of GStateDB and BlockDB isn't changed
-- during @onApplyBlocks@ and @onRollbackBlocks@ callbacks.

module Pos.Wallet.Web.BListener
       ( -- BListener instance.
       ) where

import           Universum

import           Control.Lens               (to)
import qualified Data.List.NonEmpty         as NE
import           Formatting                 (build, sformat, (%))
import           Mockable                   (MonadMockable)
import           System.Wlog                (WithLogger, logDebug)

import           Pos.Block.BListener        (MonadBListener (..))
import           Pos.Block.Core             (BlockHeader, blockHeader, mainBlockTxPayload)
import           Pos.Block.Types            (Blund, undoTx)
<<<<<<< HEAD
import           Pos.Core                   (HeaderHash, difficultyL, headerHash,
                                             headerSlotL, prevBlockL)
import           Pos.DB.BatchOp             (SomeBatchOp)
import           Pos.DB.Class               (MonadDBRead, MonadRealDB)
import qualified Pos.DB.GState              as GS
import           Pos.Slotting               (SlottingData, getSlotStartPure)
=======
import           Pos.Core                   (HeaderHash, headerHash, prevBlockL)
import           Pos.DB.BatchOp             (SomeBatchOp)
import           Pos.DB.Class               (MonadDBRead, MonadRealDB)
>>>>>>> b381da8f
import           Pos.Ssc.Class.Helpers      (SscHelpersClass)
import           Pos.Txp.Core               (TxAux (..), TxUndo, flattenTxPayload)
import           Pos.Txp.Toil               (evalToilTEmpty, runDBTxp)
import           Pos.Util.Chrono            (NE, NewestFirst (..), OldestFirst (..))

import           Pos.Wallet.KeyStorage      (MonadKeys)
import           Pos.Wallet.Web.Account     (AccountMode, getSKByAddr)
import           Pos.Wallet.Web.ClientTypes (CId, Wal)
import           Pos.Wallet.Web.State       (AddressLookupMode (..), WalletWebDB)
import qualified Pos.Wallet.Web.State       as WS
import           Pos.Wallet.Web.Tracking    (CAccModifier (..), applyModifierToWallet,
                                             getWalletAddrMetasDB,
                                             rollbackModifierFromWallet, trackingApplyTxs,
                                             trackingRollbackTxs)

instance ( MonadRealDB m
         , MonadDBRead m
         , MonadMockable m
         , MonadKeys m
         , WithLogger m
         )
         => MonadBListener (WalletWebDB m) where
    onApplyBlocks = onApplyTracking
    onRollbackBlocks = onRollbackTracking

-- Perform this action under block lock.
onApplyTracking
    :: forall ssc m .
    ( SscHelpersClass ssc
    , AccountMode m
    , WithLogger m
    , MonadRealDB m
    , MonadDBRead m
    )
    => OldestFirst NE (Blund ssc) -> m SomeBatchOp
onApplyTracking blunds = do
<<<<<<< HEAD
    let oldestFirst = getOldestFirst blunds
        txs = concatMap (gbTxs . fst) oldestFirst
        newTipH = NE.last oldestFirst ^. _1 . blockHeader
    sd <- GS.getSlottingData
    mapM_ (syncWalletSet sd newTipH txs) =<< WS.getWalletAddresses
=======
    let txs = concatMap (gbTxs . fst) $ getOldestFirst blunds
    let newTip = headerHash $ NE.last $ getOldestFirst blunds
    mapM_ (syncWalletSet newTip txs) =<< WS.getWalletAddresses
>>>>>>> b381da8f

    -- It's silly, but when the wallet is migrated to RocksDB, we can write
    -- something a bit more reasonable.
    pure mempty
  where
    syncWalletSet :: SlottingData -> BlockHeader ssc -> [TxAux] -> CId Wal -> m ()
    syncWalletSet sd newTipH txs wAddr = do
        let mainBlkHeaderTs mBlkH =
                getSlotStartPure True (mBlkH ^. headerSlotL) sd
            blkHeaderTs = either (const Nothing) mainBlkHeaderTs

        allAddresses <- getWalletAddrMetasDB WS.Ever wAddr
        encSK <- getSKByAddr wAddr
        mapModifier <- runDBTxp $
                       evalToilTEmpty $
                       trackingApplyTxs encSK allAddresses gbDiff blkHeaderTs $
                       zip txs $ repeat newTipH
        applyModifierToWallet wAddr (headerHash newTipH) mapModifier
        logMsg "applied" (getOldestFirst blunds) wAddr mapModifier

    gbTxs = either (const []) (^. mainBlockTxPayload . to flattenTxPayload)
    gbDiff = Just . view difficultyL

-- Perform this action under block lock.
onRollbackTracking
    :: forall ssc m .
    ( SscHelpersClass ssc
    , AccountMode m
    , WithLogger m
    )
    => NewestFirst NE (Blund ssc) -> m SomeBatchOp
onRollbackTracking blunds = do
    let newestFirst = getNewestFirst blunds
        txs = concatMap (reverse . blundTxUn) newestFirst
        newTip = (NE.last newestFirst) ^. prevBlockL
    mapM_ (syncWalletSet newTip txs) =<< WS.getWalletAddresses

    -- It's silly, but when the wallet is migrated to RocksDB, we can write
    -- something a bit more reasonable.
    pure mempty
  where
    syncWalletSet :: HeaderHash -> [(TxAux, TxUndo)] -> CId Wal -> m ()
    syncWalletSet newTip txs wAddr = do
        allAddresses <- getWalletAddrMetasDB Ever wAddr
        encSK <- getSKByAddr wAddr
        let mapModifier = trackingRollbackTxs encSK allAddresses $
                          map (\(aux, undo) -> (aux, undo, newTip)) txs
        rollbackModifierFromWallet wAddr newTip mapModifier
        logMsg "rolled back" (getNewestFirst blunds) wAddr mapModifier
    gbTxs = either (const []) (^. mainBlockTxPayload . to flattenTxPayload)
    blundTxUn (b, u) = zip (gbTxs b) (undoTx u)

logMsg
    :: WithLogger m
    => Text
    -> NonEmpty (Blund ssc)
    -> CId Wal
    -> CAccModifier
    -> m ()
logMsg action (NE.length -> bNums) wAddr accModifier =
    logDebug $
        sformat ("Wallet Tracking: "%build%" "%build%" block(s) to walletset "%build
                %", "%build)
        action bNums wAddr accModifier<|MERGE_RESOLUTION|>--- conflicted
+++ resolved
@@ -19,18 +19,12 @@
 import           Pos.Block.BListener        (MonadBListener (..))
 import           Pos.Block.Core             (BlockHeader, blockHeader, mainBlockTxPayload)
 import           Pos.Block.Types            (Blund, undoTx)
-<<<<<<< HEAD
 import           Pos.Core                   (HeaderHash, difficultyL, headerHash,
                                              headerSlotL, prevBlockL)
 import           Pos.DB.BatchOp             (SomeBatchOp)
 import           Pos.DB.Class               (MonadDBRead, MonadRealDB)
 import qualified Pos.DB.GState              as GS
 import           Pos.Slotting               (SlottingData, getSlotStartPure)
-=======
-import           Pos.Core                   (HeaderHash, headerHash, prevBlockL)
-import           Pos.DB.BatchOp             (SomeBatchOp)
-import           Pos.DB.Class               (MonadDBRead, MonadRealDB)
->>>>>>> b381da8f
 import           Pos.Ssc.Class.Helpers      (SscHelpersClass)
 import           Pos.Txp.Core               (TxAux (..), TxUndo, flattenTxPayload)
 import           Pos.Txp.Toil               (evalToilTEmpty, runDBTxp)
@@ -67,17 +61,11 @@
     )
     => OldestFirst NE (Blund ssc) -> m SomeBatchOp
 onApplyTracking blunds = do
-<<<<<<< HEAD
     let oldestFirst = getOldestFirst blunds
         txs = concatMap (gbTxs . fst) oldestFirst
         newTipH = NE.last oldestFirst ^. _1 . blockHeader
     sd <- GS.getSlottingData
     mapM_ (syncWalletSet sd newTipH txs) =<< WS.getWalletAddresses
-=======
-    let txs = concatMap (gbTxs . fst) $ getOldestFirst blunds
-    let newTip = headerHash $ NE.last $ getOldestFirst blunds
-    mapM_ (syncWalletSet newTip txs) =<< WS.getWalletAddresses
->>>>>>> b381da8f
 
     -- It's silly, but when the wallet is migrated to RocksDB, we can write
     -- something a bit more reasonable.
