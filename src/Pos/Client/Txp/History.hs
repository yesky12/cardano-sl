{-# LANGUAGE AllowAmbiguousTypes #-}
{-# LANGUAGE CPP                 #-}
{-# LANGUAGE InstanceSigs        #-}
{-# LANGUAGE RankNTypes          #-}
{-# LANGUAGE ScopedTypeVariables #-}
{-# LANGUAGE TemplateHaskell     #-}
{-# LANGUAGE TypeFamilies        #-}

module Pos.Client.Txp.History
       ( TxHistoryEntry(..)
       , thTxId
       , thTx
       , thInputs
       , thDifficulty
       , thInputAddrs
       , thOutputAddrs
       , thTimestamp
       , runGenesisToil

       , MonadTxHistory(..)

       -- * History derivation
       , getRelatedTxsByAddrs
       , deriveAddrHistory
       , deriveAddrHistoryBlk
       , getBlockHistoryDefault
       , getLocalHistoryDefault
       , saveTxDefault
       ) where

import           Universum

import           Control.Lens                 (makeLenses)
import           Control.Monad.Trans          (MonadTrans)
import           Control.Monad.Trans.Control  (MonadBaseControl)
import           Control.Monad.Trans.Identity (IdentityT (..))
import           Data.Coerce                  (coerce)
import           Data.DList                   (DList)
import qualified Data.DList                   as DL
import qualified Data.Map.Strict              as M (lookup)
import qualified Data.Text.Buildable
import qualified Ether
import           Ether.Internal               (HasLens (..))
import           Formatting                   (bprint, build, (%))
import           System.Wlog                  (WithLogger)

import           Pos.Block.Core               (Block, MainBlock, mainBlockSlot,
                                               mainBlockTxPayload)
import           Pos.Block.Types              (Blund)
import           Pos.Context                  (GenesisUtxo, genesisUtxoM)
import           Pos.Core                     (Address, ChainDifficulty, HeaderHash,
                                               Timestamp (..), difficultyL)
import           Pos.Crypto                   (WithHash (..), withHash)
import           Pos.DB                       (MonadDBRead, MonadGState, MonadRealDB)
import           Pos.DB.Block                 (MonadBlockDB)
<<<<<<< HEAD
import qualified Pos.GState                   as GS
import           Pos.Slotting                 (MonadSlots, getSlotStartPure)
=======
import qualified Pos.DB.GState                as GS
import           Pos.Slotting                 (MonadSlots, getSlotStartPure,
                                               getSystemStart)
>>>>>>> 77e25a7c
import           Pos.Ssc.Class                (SscHelpersClass)
#ifdef WITH_EXPLORER
import           Pos.Explorer.Txp.Local       (eTxProcessTransaction)
#else
import           Pos.Txp                      (txProcessTransaction)
#endif
import           Pos.Txp                      (MonadTxpMem, MonadUtxo, MonadUtxoRead,
                                               ToilT, Tx (..), TxAux (..), TxDistribution,
                                               TxId, TxOut, TxOutAux (..), TxWitness,
                                               TxpError (..), applyTxToUtxo,
                                               evalToilTEmpty, flattenTxPayload,
                                               getLocalTxs, runDBToil, topsortTxs,
                                               txOutAddress, utxoGet)
import           Pos.Util                     (eitherToThrow, maybeThrow)
import           Pos.WorkMode.Class           (TxpExtra_TMP)

-- Remove this once there's no #ifdef-ed Pos.Txp import
{-# ANN module ("HLint: ignore Use fewer imports" :: Text) #-}

----------------------------------------------------------------------
-- Deduction of history
----------------------------------------------------------------------

-- | For given tx, gives list of source addresses of this tx, with respective 'TxIn's
getSenders :: MonadUtxoRead m => Tx -> m [TxOut]
getSenders UnsafeTx {..} = do
    utxo <- catMaybes <$> mapM utxoGet (toList _txInputs)
    return $ toaOut <$> utxo

-- | Datatype for returning info about tx history
data TxHistoryEntry = THEntry
    { _thTxId        :: !TxId
    , _thTx          :: !Tx
    , _thInputs      :: ![TxOut]
    , _thDifficulty  :: !(Maybe ChainDifficulty)
    , _thInputAddrs  :: ![Address]  -- TODO: remove in favor of _thInputs
    , _thOutputAddrs :: ![Address]
    , _thTimestamp   :: !(Maybe Timestamp)
    } deriving (Show, Eq, Generic)

instance Buildable TxHistoryEntry where
    build THEntry{..} =
        bprint ("TxId "%build%", timestamp "%build) _thTxId _thTimestamp

makeLenses ''TxHistoryEntry

-- | Select transactions by predicate on related addresses
getTxsByPredicate
    :: MonadUtxo m
    => ([Address] -> Bool)
    -> Maybe ChainDifficulty
    -> Maybe Timestamp
    -> [(WithHash Tx, TxWitness, TxDistribution)]
    -> m [TxHistoryEntry]
getTxsByPredicate pr mDiff mTs txs = go txs []
  where
    go [] acc = return acc
    go ((wh@(WithHash tx txId), _wit, dist) : rest) acc = do
        inputs <- getSenders tx
        let outgoings = toList $ txOutAddress <$> _txOutputs tx
        let incomings = ordNub $ map txOutAddress inputs

        applyTxToUtxo wh dist

        let acc' = if pr (incomings ++ outgoings)
                   then (THEntry txId tx inputs mDiff incomings outgoings mTs : acc)
                   else acc
        go rest acc'

-- | Select transactions related to one of given addresses
getRelatedTxsByAddrs
    :: MonadUtxo m
    => [Address]
    -> Maybe ChainDifficulty
    -> Maybe Timestamp
    -> [(WithHash Tx, TxWitness, TxDistribution)]
    -> m [TxHistoryEntry]
getRelatedTxsByAddrs addrs = getTxsByPredicate $ any (`elem` addrs)

-- | Given a full blockchain, derive address history and Utxo
-- TODO: Such functionality will still be useful for merging
-- blockchains when wallet state is ready, but some metadata for
-- Tx will be required.
deriveAddrHistory
    :: MonadUtxo m
    => [Address] -> [Block ssc] -> m [TxHistoryEntry]
deriveAddrHistory addrs chain =
    DL.toList <$> foldrM (flip $ deriveAddrHistoryBlk addrs $ const Nothing) mempty chain

deriveAddrHistoryBlk
    :: MonadUtxo m
    => [Address]
    -> (MainBlock ssc -> Maybe Timestamp)
    -> DList TxHistoryEntry
    -> Block ssc
    -> m (DList TxHistoryEntry)
deriveAddrHistoryBlk _ _ hist (Left _) = pure hist
deriveAddrHistoryBlk addrs getTs hist (Right blk) = do
    let mapper TxAux {..} = (withHash taTx, taWitness, taDistribution)
        difficulty = blk ^. difficultyL
        mTimestamp = getTs blk
    txs <- getRelatedTxsByAddrs addrs (Just difficulty) mTimestamp $
           map mapper . flattenTxPayload $
           blk ^. mainBlockTxPayload
    return $ DL.fromList txs <> hist

----------------------------------------------------------------------------
-- GenesisToil
----------------------------------------------------------------------------

-- | Identity wrapper to use genesis utxo in context as `MonadUtxoRead` instance
-- TODO: probably should be moved elsewhere; `Pos.Txp.Toil` is not possible, because
-- of dependency on `Pos.Context` from main package
data GenesisToilTag

type GenesisToil = Ether.TaggedTrans GenesisToilTag IdentityT

runGenesisToil :: GenesisToil m a -> m a
runGenesisToil = coerce

instance (Monad m, MonadReader ctx m, HasLens GenesisUtxo ctx GenesisUtxo) =>
         MonadUtxoRead (GenesisToil m) where
    utxoGet txIn = M.lookup txIn <$> genesisUtxoM

----------------------------------------------------------------------------
-- MonadTxHistory
----------------------------------------------------------------------------

-- | A class which have methods to get transaction history
class (Monad m, SscHelpersClass ssc) => MonadTxHistory ssc m | m -> ssc where
    getBlockHistory
        :: SscHelpersClass ssc
        => [Address] -> m (DList TxHistoryEntry)
    getLocalHistory
        :: [Address] -> m (DList TxHistoryEntry)
    saveTx :: (TxId, TxAux) -> m ()

    default getBlockHistory
        :: (SscHelpersClass ssc, MonadTrans t, MonadTxHistory ssc m', t m' ~ m)
        => [Address] -> m (DList TxHistoryEntry)
    getBlockHistory = lift . getBlockHistory

    default getLocalHistory
        :: (MonadTrans t, MonadTxHistory ssc m', t m' ~ m)
        => [Address] -> m (DList TxHistoryEntry)
    getLocalHistory = lift . getLocalHistory

    default saveTx :: (MonadTrans t, MonadTxHistory ssc m', t m' ~ m) => (TxId, TxAux) -> m ()
    saveTx = lift . saveTx

instance {-# OVERLAPPABLE #-}
    (MonadTxHistory ssc m, MonadTrans t, Monad (t m)) =>
        MonadTxHistory ssc (t m)

type TxHistoryEnv ctx m =
    ( MonadRealDB ctx m
    , MonadDBRead m
    , MonadGState m
    , MonadThrow m
    , WithLogger m
    , MonadSlots m
    , MonadReader ctx m
    , HasLens GenesisUtxo ctx GenesisUtxo
    , MonadTxpMem TxpExtra_TMP ctx m
    , MonadBaseControl IO m
    )

type TxHistoryEnv' ssc ctx m =
    ( MonadBlockDB ssc m
    , TxHistoryEnv ctx m
    )

type GenesisHistoryFetcher m = ToilT () (GenesisToil m)

getBlockHistoryDefault
    :: forall ssc ctx m. TxHistoryEnv' ssc ctx m
    => [Address] -> m (DList TxHistoryEntry)
getBlockHistoryDefault addrs = do
    bot <- GS.getBot
    sd <- GS.getSlottingData
    systemStart <- getSystemStart

    let fromBlund :: Blund ssc -> GenesisHistoryFetcher m (Block ssc)
        fromBlund = pure . fst

        getBlockTimestamp :: MainBlock ssc -> Maybe Timestamp
        getBlockTimestamp blk = getSlotStartPure systemStart True (blk ^. mainBlockSlot) sd

        blockFetcher :: HeaderHash -> GenesisHistoryFetcher m (DList TxHistoryEntry)
        blockFetcher start = GS.foldlUpWhileM fromBlund start (const $ const True)
            (deriveAddrHistoryBlk addrs getBlockTimestamp) mempty

    runGenesisToil . evalToilTEmpty $ blockFetcher bot

getLocalHistoryDefault
    :: forall ctx m. TxHistoryEnv ctx m
    => [Address] -> m (DList TxHistoryEntry)
getLocalHistoryDefault addrs = runDBToil . evalToilTEmpty $ do
    let mapper (txid, TxAux {..}) =
            (WithHash taTx txid, taWitness, taDistribution)
        topsortErr = TxpInternalError
            "getLocalHistory: transactions couldn't be topsorted!"
    ltxs <- lift $ map mapper <$> getLocalTxs
    txs <- getRelatedTxsByAddrs addrs Nothing Nothing =<<
           maybeThrow topsortErr (topsortTxs (view _1) ltxs)
    return $ DL.fromList txs

saveTxDefault :: TxHistoryEnv ctx m => (TxId, TxAux) -> m ()
saveTxDefault txw = do
#ifdef WITH_EXPLORER
    res <- runExceptT (eTxProcessTransaction txw)
#else
    res <- runExceptT (txProcessTransaction txw)
#endif
    eitherToThrow identity res<|MERGE_RESOLUTION|>--- conflicted
+++ resolved
@@ -53,14 +53,9 @@
 import           Pos.Crypto                   (WithHash (..), withHash)
 import           Pos.DB                       (MonadDBRead, MonadGState, MonadRealDB)
 import           Pos.DB.Block                 (MonadBlockDB)
-<<<<<<< HEAD
 import qualified Pos.GState                   as GS
-import           Pos.Slotting                 (MonadSlots, getSlotStartPure)
-=======
-import qualified Pos.DB.GState                as GS
 import           Pos.Slotting                 (MonadSlots, getSlotStartPure,
                                                getSystemStart)
->>>>>>> 77e25a7c
 import           Pos.Ssc.Class                (SscHelpersClass)
 #ifdef WITH_EXPLORER
 import           Pos.Explorer.Txp.Local       (eTxProcessTransaction)
