--- conflicted
+++ resolved
@@ -42,12 +42,8 @@
                                                      MCShares (..), MCVssCertificate (..))
 import           Pos.Txp.Core                       (TxAux)
 import           Pos.Txp.Network.Types              (TxMsgContents (..))
-<<<<<<< HEAD
-import           Pos.Types                          (Block, BlockHeader, EpochIndex,
-                                                     ProxySKHeavy, ProxySKLight,
-                                                     ProxySigLight)
-=======
->>>>>>> c8620af7
+import           Pos.Types                          (EpochIndex, ProxySKHeavy,
+                                                     ProxySKLight, ProxySigLight)
 import           Pos.Update.Core.Types              (UpdateProposal (..), UpdateVote (..))
 
 -- Reexports
