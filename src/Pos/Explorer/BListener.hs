{-# LANGUAGE AllowAmbiguousTypes #-}
{-# LANGUAGE ScopedTypeVariables #-}

-- | Blockchain listener for Explorer.
-- Callbacks on application and rollback.

module Pos.Explorer.BListener
       ( runExplorerBListener
       , ExplorerBListener
       -- * Instances
       -- ** MonadBListener (ExplorerBListener m)
       ) where

import           Universum

import           Control.Lens                 (at, non)
import           Control.Monad.Trans.Identity (IdentityT (..))
import           Data.Coerce                  (coerce)
import           Data.List                    ((\\))
import qualified Data.List.NonEmpty           as NE
import qualified Data.Map                     as M
import qualified Ether
import           System.Wlog                  (WithLogger)

import           Mockable                     (MonadMockable)
import           Pos.Block.BListener          (MonadBListener (..))
import           Pos.Block.Core               (Block)
import           Pos.Block.Types              (Blund)
import           Pos.Core                     (HeaderHash, difficultyL, epochIndexL,
                                               getChainDifficulty, headerHash)
import           Pos.DB.BatchOp               (SomeBatchOp (..))
import           Pos.DB.Class                 (MonadDBRead)
import           Pos.Explorer.DB              (Epoch, Page)
import qualified Pos.Explorer.DB              as DB
import           Pos.Ssc.Class.Helpers        (SscHelpersClass)
<<<<<<< HEAD
import           Pos.Util.Chrono              (NE, NewestFirst (..), OldestFirst (..))
=======
import           Pos.Util.Chrono              (NE, NewestFirst (..),
                                               OldestFirst (..), toNewestFirst)
>>>>>>> 97850b14

----------------------------------------------------------------------------
-- Declarations
----------------------------------------------------------------------------


data ExplorerBListenerTag

type ExplorerBListener = Ether.TaggedTrans ExplorerBListenerTag IdentityT

-- Kind of... Empty and devoid of meaning...
runExplorerBListener :: ExplorerBListener m a -> m a
runExplorerBListener = coerce

-- Type alias, remove duplication
type MonadBListenerT m ssc =
    ( SscHelpersClass ssc
    , WithLogger m
    , MonadCatch m
    , MonadDBRead m
    )

-- Explorer implementation for usual node. Combines the operations.
instance ( MonadDBRead m
         , MonadMockable m
         , MonadCatch m
         , WithLogger m
         )
         => MonadBListener (ExplorerBListener m) where
    onApplyBlocks     blunds = onApplyCallGeneral blunds
    onRollbackBlocks  blunds = onRollbackCallGeneral blunds


----------------------------------------------------------------------------
-- General calls
----------------------------------------------------------------------------


onApplyCallGeneral
    :: forall ssc m .
    MonadBListenerT m ssc
    => OldestFirst NE (Blund ssc) -> m SomeBatchOp
onApplyCallGeneral    blunds = do
    epochBlocks <- onApplyEpochBlocksExplorer blunds
    pageBlocks  <- onApplyPageBlocksExplorer blunds
    pure $ SomeBatchOp [epochBlocks, pageBlocks]


onRollbackCallGeneral
    :: forall ssc m .
    MonadBListenerT m ssc
    => NewestFirst NE (Blund ssc) -> m SomeBatchOp
onRollbackCallGeneral blunds = do
    epochBlocks <- onRollbackEpochBlocksExplorer blunds
    pageBlocks  <- onRollbackPageBlocksExplorer blunds
    pure $ SomeBatchOp [epochBlocks, pageBlocks]


----------------------------------------------------------------------------
-- Function calls
----------------------------------------------------------------------------


-- For @EpochBlocks@
onApplyEpochBlocksExplorer
    :: forall ssc m.
    MonadBListenerT m ssc
    => OldestFirst NE (Blund ssc)
    -> m SomeBatchOp
onApplyEpochBlocksExplorer blunds = onApplyKeyBlocksGeneral blunds epochBlocksMap


-- For @PageBlocks@
onApplyPageBlocksExplorer
    :: forall ssc m .
    MonadBListenerT m ssc
    => OldestFirst NE (Blund ssc)
    -> m SomeBatchOp
onApplyPageBlocksExplorer blunds = onApplyKeyBlocksGeneral blunds pageBlocksMap


----------------------------------------------------------------------------
-- Rollback
----------------------------------------------------------------------------


-- For @EpochBlocks@
onRollbackEpochBlocksExplorer
    :: forall ssc m .
    MonadBListenerT m ssc
    => NewestFirst NE (Blund ssc) -> m SomeBatchOp
onRollbackEpochBlocksExplorer blunds = onRollbackGeneralBlocks blunds epochBlocksMap


-- For @PageBlocks@
onRollbackPageBlocksExplorer
    :: forall ssc m .
    MonadBListenerT m ssc
    => NewestFirst NE (Blund ssc) -> m SomeBatchOp
onRollbackPageBlocksExplorer blunds = onRollbackGeneralBlocks blunds pageBlocksMap


----------------------------------------------------------------------------
-- Common
----------------------------------------------------------------------------


-- Return a map from @Epoch@ to @HeaderHash@es for all non-empty blocks.
epochBlocksMap
    :: forall ssc. (SscHelpersClass ssc)
    => NE (Block ssc)
    -> M.Map Epoch [HeaderHash]
epochBlocksMap neBlocks = blocksEpochs
  where

    blocksEpochs :: M.Map Epoch [HeaderHash]
    blocksEpochs = M.fromListWith (++) [ (k, [v]) | (k, v) <- blockEpochBlocks]

    blockEpochBlocks :: [(Epoch, HeaderHash)]
    blockEpochBlocks = blockEpochs `zip` blocksHHs
      where
        blocksHHs :: [HeaderHash]
        blocksHHs = headerHash <$> blocks

        blockEpochs :: [Epoch]
        blockEpochs = getBlockEpoch <$> blocks

    getBlockEpoch :: (Block ssc) -> Epoch
    getBlockEpoch block = block ^. epochIndexL

    blocks :: [Block ssc]
    blocks = NE.toList neBlocks


-- Return a map from @Page@ to @HeaderHash@es for all non-empty blocks.
pageBlocksMap
    :: forall ssc. (SscHelpersClass ssc)
    => NE (Block ssc)
    -> M.Map Page [HeaderHash]
pageBlocksMap neBlocks = blocksPages
  where

    blocksPages :: M.Map Page [HeaderHash]
    blocksPages = M.fromListWith (++) [ (k, [v]) | (k, v) <- blockIndexBlock]

    blockIndexBlock :: [(Page, HeaderHash)]
    blockIndexBlock = blockPages `zip` blocksHHs
      where
        blocksHHs :: [HeaderHash]
        blocksHHs = headerHash <$> blocks

        blockPages :: [Page]
        blockPages = getCurrentPage <$> blockIndexes

        getCurrentPage :: Int -> Page
        getCurrentPage blockIndex = ((blockIndex - 1) `div` pageSize) + 1

        pageSize :: Int
        pageSize = 10

    blockIndexes :: [Int]
    blockIndexes = getBlockIndex <$> blocks

    getBlockIndex :: (Block ssc) -> Int
    getBlockIndex block = fromIntegral $ getChainDifficulty $ block ^. difficultyL

    blocks :: [Block ssc]
    blocks = NE.toList neBlocks


-- So the parameters can be type checked.
newtype PrevKBlocks  k = PrevKBlocks { getPrevKBlocks :: M.Map k [HeaderHash] }
newtype NewKBlocks   k = NewKBlocks { getNewKBlocks :: M.Map k [HeaderHash] }


-- The result is the map that contains diffed blocks from the keys.
rollbackedBlocks
    :: forall a
     . (Ord a)
    => [a]
    -> PrevKBlocks a
    -> NewKBlocks a
    -> M.Map a [HeaderHash]
rollbackedBlocks keys' oldMap' newMap' = M.unions rolledbackKeyMaps
  where
    rolledbackKeyMaps = [ rollbackedKey key oldMap' newMap' | key <- keys' ]

    -- From a single key, retrieve blocks and return their difference
    rollbackedKey
        :: a
        -> PrevKBlocks a
        -> NewKBlocks a
        -> M.Map a [HeaderHash]
    rollbackedKey key oldMap newMap = elementsExist
      where
        newBlocks' :: [HeaderHash]
        newBlocks' = getNewKBlocks newMap ^. at key . non []

        existingBlocks :: [HeaderHash]
        existingBlocks = getPrevKBlocks oldMap ^. at key . non []

        elementsExist :: M.Map a [HeaderHash]
        elementsExist = M.singleton key finalBlocks
          where
            -- Rollback the new blocks, remove them from the collection
            finalBlocks :: [HeaderHash]
            finalBlocks = existingBlocks \\ newBlocks'


-- The repetitions can be extracted
class (Ord k) => KeyBlocksOperation k where
    putKeyBlocksF :: (k -> [HeaderHash] -> DB.ExplorerOp)
    getKeyBlocksF :: (MonadDBRead m) => (k -> m (Maybe [HeaderHash]))

instance KeyBlocksOperation Epoch where
    putKeyBlocksF = DB.PutEpochBlocks
    getKeyBlocksF = DB.getEpochBlocks

instance KeyBlocksOperation Page where
    putKeyBlocksF = DB.PutPageBlocks
    getKeyBlocksF = DB.getPageBlocks


-- For each (k, [v]) pair, create a database operation.
putKeysBlocks
    :: forall k
     . (KeyBlocksOperation k)
    => M.Map k [HeaderHash]
    -> [DB.ExplorerOp]
putKeysBlocks keysBlocks = putKeyBlocks <$> M.toList keysBlocks
  where
    putKeyBlocks
        :: (k, [HeaderHash])
        -> DB.ExplorerOp
    putKeyBlocks keyBlocks = putKeyBlocksF key uniqueBlocks
      where
        key           = keyBlocks ^. _1
        blocks        = keyBlocks ^. _2
        uniqueBlocks  = ordNub blocks


-- Get exisiting key blocks paired with the key.
getExistingBlocks
    :: forall k m. (MonadDBRead m, KeyBlocksOperation k)
    => [k]
    -> m (M.Map k [HeaderHash])
getExistingBlocks keys = do
    keyBlocks <- sequence [ getExistingKeyBlocks key | key <- keys ]
    pure $ M.unions keyBlocks
  where
    -- Get exisiting key blocks paired with the key. If there are no
    -- saved blocks on the key return an empty list.
    getExistingKeyBlocks
        :: (MonadDBRead m)
        => k
        -> m (M.Map k [HeaderHash])
    getExistingKeyBlocks key = do
        keyBlocks        <- getKeyBlocksF key
        let mKeyBlocks = fromMaybe [] keyBlocks
        pure $ M.singleton key mKeyBlocks


-- A general @Key@ @Block@ database application for the apply call.
{-# ANN module ("HLint: ignore Reduce duplication" :: Text) #-}
onApplyKeyBlocksGeneral
    :: forall k ssc m.
    (MonadBListenerT m ssc, KeyBlocksOperation k)
    => OldestFirst NE (Blund ssc)
    -> (NE (Block ssc) -> M.Map k [HeaderHash])
    -> m SomeBatchOp
onApplyKeyBlocksGeneral blunds newBlocksMapF = do

    -- Get existing @HeaderHash@es from the keys so we can merge them.
    existingBlocks <- getExistingBlocks keys

    -- Merge the new and the old
    let mergedBlocksMap = M.unionWith (<>) existingBlocks newBlocks

    -- Create database operation
    let mergedBlocks = putKeysBlocks mergedBlocksMap

    -- In the end make sure we place this under @SomeBatchOp@ in order to
    -- preserve atomicity.
    pure $ SomeBatchOp mergedBlocks
  where

    keys :: [k]
    keys = M.keys newBlocks

    newBlocks :: M.Map k [HeaderHash]
    newBlocks = newBlocksMapF blocksNE

<<<<<<< HEAD
    blocksNE :: NE (Block ssc)
    blocksNE = fst <$> getOldestFirst blunds
=======
    blocksNE :: NE (Block ssc)  
    blocksNE = fst <$> getNewestFirst blocksNewF

    blocksNewF :: NewestFirst NE (Blund ssc) 
    blocksNewF = toNewestFirst blunds
>>>>>>> 97850b14


-- A general @Key@ @Block@ database application for the rollback call.
{-# ANN module ("HLint: ignore Reduce duplication" :: Text) #-}
onRollbackGeneralBlocks
    :: forall k ssc m.
    (MonadBListenerT m ssc, KeyBlocksOperation k)
    => NewestFirst NE (Blund ssc)
    -> (NE (Block ssc) -> M.Map k [HeaderHash])
    -> m SomeBatchOp
onRollbackGeneralBlocks blunds newBlocksMapF = do

    -- Get existing @HeaderHash@es from the keys so we can merge them.
    existingBlocks <- getExistingBlocks keys
    let prevKeyBlocks = PrevKBlocks existingBlocks
    let newKeyBlocks  = NewKBlocks  newBlocks

    -- Diffrence between the new and the old
    let mergedBlocksMap = rollbackedBlocks keys prevKeyBlocks newKeyBlocks

    -- Create database operation
    let mergedBlocks = putKeysBlocks mergedBlocksMap

    -- In the end make sure we place this under @SomeBatchOp@ in order to
    -- preserve atomicity.
    pure $ SomeBatchOp mergedBlocks
  where

    keys :: [k]
    keys = M.keys newBlocks

    newBlocks :: M.Map k [HeaderHash]
    newBlocks = newBlocksMapF blocksNE

    blocksNE :: NE (Block ssc)
    blocksNE = fst <$> getNewestFirst blunds<|MERGE_RESOLUTION|>--- conflicted
+++ resolved
@@ -33,12 +33,8 @@
 import           Pos.Explorer.DB              (Epoch, Page)
 import qualified Pos.Explorer.DB              as DB
 import           Pos.Ssc.Class.Helpers        (SscHelpersClass)
-<<<<<<< HEAD
-import           Pos.Util.Chrono              (NE, NewestFirst (..), OldestFirst (..))
-=======
 import           Pos.Util.Chrono              (NE, NewestFirst (..),
                                                OldestFirst (..), toNewestFirst)
->>>>>>> 97850b14
 
 ----------------------------------------------------------------------------
 -- Declarations
@@ -331,16 +327,11 @@
     newBlocks :: M.Map k [HeaderHash]
     newBlocks = newBlocksMapF blocksNE
 
-<<<<<<< HEAD
-    blocksNE :: NE (Block ssc)
-    blocksNE = fst <$> getOldestFirst blunds
-=======
     blocksNE :: NE (Block ssc)  
     blocksNE = fst <$> getNewestFirst blocksNewF
 
     blocksNewF :: NewestFirst NE (Blund ssc) 
     blocksNewF = toNewestFirst blunds
->>>>>>> 97850b14
 
 
 -- A general @Key@ @Block@ database application for the rollback call.
