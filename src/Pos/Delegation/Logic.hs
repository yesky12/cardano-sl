--- conflicted
+++ resolved
@@ -46,7 +46,6 @@
 import           System.Wlog                (WithLogger)
 import           Universum
 
-<<<<<<< HEAD
 import           Pos.Binary.Communication   ()
 import           Pos.Block.Types            (Blund, Undo (undoPsk))
 import           Pos.Constants              (lightDlgConfirmationTimeout,
@@ -63,7 +62,7 @@
 import qualified Pos.DB.DB                  as DB
 import qualified Pos.DB.GState              as GS
 import qualified Pos.DB.Misc                as Misc
-import           Pos.Delegation.Class       (DelegationWrap, MonadDelegation,
+import           Pos.Delegation.Class       (DelegationWrap(..), MonadDelegation,
                                              askDelegationState, dwConfirmationCache,
                                              dwEpochId, dwMessageCache, dwProxySKPool,
                                              dwThisEpochPosted)
@@ -81,45 +80,6 @@
                                              _neLast)
 import           Pos.Util.Chrono            (NE, NewestFirst (..), OldestFirst (..))
 import           Pos.Util.Util              (ether)
-=======
-import           Pos.Binary.Communication     ()
-import           Pos.Block.Types              (Blund, Undo (undoPsk))
-import           Pos.Constants                (lightDlgConfirmationTimeout,
-                                               messageCacheTimeout)
-import           Pos.Context                  (WithNodeContext, getNodeContext,
-                                               lrcActionOnEpochReason, ncNodeParams,
-                                               npSecretKey)
-import           Pos.Crypto                   (ProxySecretKey (..), PublicKey,
-                                               SignTag (SignProxySK), pdDelegatePk,
-                                               proxyVerify, shortHashF, toPublic,
-                                               verifyProxySecretKey)
-import           Pos.DB                       (DBError (DBMalformed), MonadDB,
-                                               SomeBatchOp (..))
-import qualified Pos.DB                       as DB
-import qualified Pos.DB.Block                 as DB
-import qualified Pos.DB.DB                    as DB
-import qualified Pos.DB.GState                as GS
-import qualified Pos.DB.Misc                  as Misc
-import           Pos.Delegation.Class         (DelegationWrap (..), MonadDelegation,
-                                               askDelegationState, dwConfirmationCache,
-                                               dwEpochId, dwMessageCache, dwProxySKPool,
-                                               dwThisEpochPosted)
-import           Pos.Delegation.Types         (SendProxySK (..))
-import           Pos.Exception                (cardanoExceptionFromException,
-                                               cardanoExceptionToException)
-import           Pos.Lrc.Context              (LrcContext)
-import qualified Pos.Lrc.DB                   as LrcDB
-import           Pos.Ssc.Class.Helpers        (SscHelpersClass)
-import           Pos.Types                    (Block, HeaderHash, ProxySKHeavy,
-                                               ProxySKLight, ProxySigLight, addressHash,
-                                               blockProxySKs, epochIndexL, headerHash,
-                                               prevBlockL)
-import           Pos.Util                     (withReadLifted, withWriteLifted, _neHead,
-                                               _neLast)
-import           Pos.Util.Chrono              (NE, NewestFirst (..), OldestFirst (..))
-import           Pos.Util.Context             (HasContext)
-import           Pos.Util.Util                (ether)
->>>>>>> 5c480a94
 
 ----------------------------------------------------------------------------
 -- Different helpers to simplify logic
@@ -139,11 +99,7 @@
     var <- askDelegationState
     atomically $ do
         startState <- readTVar var
-<<<<<<< HEAD
-        (res,newState)<- Ether.runStateT' action startState
-=======
-        (res, newState) <- Ether.runStateT action startState
->>>>>>> 5c480a94
+        (res, newState) <- Ether.runStateT' action startState
         writeTVar var newState
         pure res
 
