{-# LANGUAGE AllowAmbiguousTypes #-}
{-# LANGUAGE ScopedTypeVariables #-}
{-# LANGUAGE TypeFamilies        #-}

-- | Delegation-related verify/apply/rollback part.

module Pos.Delegation.Logic.VAR
       ( dlgVerifyBlocks
       , dlgApplyBlocks
       , dlgRollbackBlocks
       , dlgNormalizeOnRollback
       ) where

import           Universum

import           Control.Lens                 (at, makeLenses, non, uses, (%=), (.=),
                                               (?=), _Wrapped)
import           Control.Monad.Except         (runExceptT, throwError)
import qualified Data.HashMap.Strict          as HM
import qualified Data.HashSet                 as HS
import           Data.List                    (partition, (\\))
import qualified Data.Text.Buildable          as B
import           Ether.Internal               (HasLens (..))
import           Formatting                   (bprint, build, sformat, (%))
import           Mockable                     (CurrentTime, Mockable)
import           Serokell.Util                (listJson, mapJson)
import           System.Wlog                  (WithLogger, logDebug)

import           Pos.Binary.Communication     ()
import           Pos.Block.Core               (Block, BlockSignature (..),
                                               mainBlockDlgPayload, mainHeaderLeaderKey,
                                               mcdSignature)
import           Pos.Block.Types              (Blund, Undo (undoDlg))
import           Pos.Context                  (lrcActionOnEpochReason)
import           Pos.Core                     (HasCoreConstants, EpochIndex (..), StakeholderId,
                                               addressHash, epochIndexL, gbHeader,
                                               gbhConsensus, headerHash, prevBlockL)
import           Pos.Crypto                   (ProxySecretKey (..), ProxySignature (..),
                                               psigPsk, shortHashF)
import           Pos.DB                       (DBError (DBMalformed), MonadDBRead,
                                               SomeBatchOp (..))
import qualified Pos.DB                       as DB
import qualified Pos.DB.Block                 as DB
import qualified Pos.DB.DB                    as DB
import           Pos.Delegation.Cede          (CedeModifier, DlgEdgeAction (..), MapCede,
                                               MonadCedeRead (getPsk),
                                               detectCycleOnAddition, dlgEdgeActionIssuer,
                                               dlgReachesIssuance, evalMapCede,
                                               getPskChain, getPskPk, modPsk,
                                               pskToDlgEdgeAction, runDBCede)
import           Pos.Delegation.Class         (MonadDelegation, dwEpochId, dwProxySKPool)
import           Pos.Delegation.Helpers       (isRevokePsk)
import           Pos.Delegation.Logic.Common  (DelegationError (..),
                                               runDelegationStateAction)
import           Pos.Delegation.Logic.Mempool (clearDlgMemPoolAction,
                                               deleteFromDlgMemPool, processProxySKHeavy)
import           Pos.Delegation.Types         (DlgPayload (getDlgPayload), DlgUndo (..))
import qualified Pos.GState                   as GS
import           Pos.Lrc.Context              (LrcContext)
import qualified Pos.Lrc.DB                   as LrcDB
import           Pos.Util                     (getKeys, _neHead)
import           Pos.Util.Chrono              (NE, NewestFirst (..), OldestFirst (..))


-- Copied from 'these' library.
data These a b = This a | That b | These a b
    deriving (Eq, Show, Generic)

instance (B.Buildable a, B.Buildable b) => B.Buildable (These a b) where
    build (This a)    = bprint ("This {"%build%"}") a
    build (That a)    = bprint ("That {"%build%"}") a
    build (These a b) = bprint ("These {"%build%", "%build%"}") a b

-- u → (Maybe d₁, Maybe d₂): u changed delegate from d₁ (or didn't
-- have one) to d₂ (or revoked delegation). These a b ≃ (Maybe a,
-- Maybe b) w/o (Nothing,Nothing).
type TransChangeset = HashMap StakeholderId (These StakeholderId StakeholderId)
type ReverseTrans = HashMap StakeholderId (HashSet StakeholderId, HashSet StakeholderId)

-- WHENEVER YOU CHANGE THE FUNCTION, CHECK DOCUMENTATION CONSISTENCY! THANK YOU!
--
-- Takes a set of dlg edge actions to apply and returns compensations
-- to dlgTrans and dlgTransRev parts of delegation db. Should be
-- executed under shared Gstate DB lock.
calculateTransCorrections
    :: forall m.
       (MonadDBRead m, WithLogger m)
    => HashSet DlgEdgeAction -> m SomeBatchOp
calculateTransCorrections eActions = do
    -- Get the changeset and convert it to transitive ops.
    changeset <- transChangeset
    let toTransOp iSId (This _)       = GS.DelTransitiveDlg iSId
        toTransOp iSId (That dSId)    = GS.AddTransitiveDlg iSId dSId
        toTransOp iSId (These _ dSId) = GS.AddTransitiveDlg iSId dSId
    let transOps = map (uncurry toTransOp) (HM.toList changeset)

    -- Once we figure out this piece of code works like a charm we
    -- can delete this logging.
    unless (HM.null changeset) $
        logDebug $ sformat ("Nonempty dlg trans changeset: "%mapJson) $
        HM.toList changeset

    -- Bulid reverse transitive set and convert it to reverseTransOps
    let reverseTrans = buildReverseTrans changeset

    let reverseTransIterStep ::
            (StakeholderId, (HashSet StakeholderId, HashSet StakeholderId))
            -> m GS.DelegationOp
        reverseTransIterStep (k, (ad, dl)) = do
            prev <- GS.getDlgTransitiveReverse k
            unless (HS.null $ ad `HS.intersection` dl) $ throwM $ DBMalformed $
                sformat ("Couldn't build reverseOps: ad `intersect` dl is nonzero. "%
                        "ad: "%listJson%", dl: "%listJson)
                        ad dl
            unless (all (`HS.member` prev) dl) $ throwM $
                DBMalformed $
                sformat ("Couldn't build reverseOps: revtrans has "%listJson%
                        ", while "%"trans says we should delete "%listJson)
                        prev dl
            pure $ GS.SetTransitiveDlgRev k $ (prev `HS.difference` dl) <> ad

    reverseOps <- mapM reverseTransIterStep (HM.toList reverseTrans)
    pure $ SomeBatchOp $ transOps <> reverseOps
  where
    {-
    Get the transitive changeset.

    To scare the reader, we suggest the example. Imagine the following
    transformation (all arrows are oriented to the right). First graph
    G is one we store in DB. We apply the list of edgeActions {del DE,
    add CF} ~ F to it. Note that order of applying edgeActions
    matters, so we can't go incrementally building graph G' = G ∪ F
    from G.

    A   F--G      A   F--G
     \             \ /
      C--D--E  ⇒    C  D  E
     /             /
    B             B

    Let dlg_H(a) denote the transitive delegation relation, returning
    Nothing or Just dPk. Then we want to:
    1. Find affected users af = {uv ∈ E(G) ∪ E(F) | dlg_G(u) ≠ dlg_G'(u)}
    2. Calculate new delegate set dlgnew = {(a,dlg_G'(a)), a ∈ af}
    3. Zip dlgnew with old delegates (queried from DB).


    Step 1. Lemma. Let's call x-points XP the set issuers of
    edgeActions set from F. Then af is equal to union of all subtrees
    with root x ∈ XP called U, calculated in graph G'.

    Proof.
    1. a ∈ af ⇒ a ∈ U. Delegate of a changed.
       * (Nothing → Just d) conversion, then we've added some av edge,
         v = d ∨ dlg(v) = d, then a ∈ U.
       * (Just d → Nothing) conversion, we removed direct edge av,
         v = d ∨ dlg(v) = d, same.
       * (Just d₁ → Just d₂), some edge e on path a →→ d₁ was switched
         to another branch or deleted.
    2. a ∈ U ⇒ a ∈ af
       Just come up the tree to the first x ∈ XP.
       * x = a, then we've just either changed or got new/removed
         old delegate.
       * x ≠ a, same.

    So on step 1 it's sufficient to find U. See the code to understand
    how it's done using existent dlgTransRev mapping.


    Step 2. Let's use memoized tree traversal to compute dlgnew. For
    every a ∈ af we'll come to the top of the tree until we see any
    marked value or reach the end.

    1. We've stuck to the end vertex d, which is delegate. Mark dlg(d)
    = Nothing,

    2. We're on u, next vertex is v, we know dlg(v). Set dlg(u) =
    dlg(v) and apply it to all the traversal chain before. If dlg(v) =
    Nothing, set dlg(u) = v instead.


    Step 3 is trivial.
    -}
    transChangeset :: m TransChangeset
    transChangeset = do
        let xPoints :: [StakeholderId]
            xPoints = map dlgEdgeActionIssuer $ HS.toList eActions

        -- Step 1.
        affected <- mconcat <$> mapM calculateLocalAf xPoints
        let af :: HashSet StakeholderId
            af = getKeys affected

        -- Step 2.
        dlgNew <- execStateT (for_ af calculateDlgNew) HM.empty
        -- Let's check that sizes of af and dlgNew match (they should).
        -- We'll need it to merge in (3).
        let notResolved = let dlgKeys = getKeys dlgNew
                          in filter (\k -> not $ HS.member k dlgKeys) $ HS.toList af
        unless (null notResolved) $ throwM $ DBMalformed $
            sformat ("transChangeset: dlgNew keys doesn't resolve some from af: "%listJson)
                    notResolved

        -- Step 3.
        -- Some unsafe functions (чтобы жизнь медом не казалась)
        let lookupUnsafe k =
                fromMaybe (error $ "transChangeset shouldn't happen but happened: " <> pretty k) .
                HM.lookup k
            toTheseUnsafe :: StakeholderId
                          -> (Maybe StakeholderId, Maybe StakeholderId)
                          -> These StakeholderId StakeholderId
            toTheseUnsafe a = \case
                (Nothing,Nothing) ->
                    error $ "Tried to convert (N,N) to These with affected user: " <> pretty a
                (Just x, Nothing) -> This x
                (Nothing, Just x) -> That x
                (Just x, Just y)  -> These x y
        let dlgFin = flip HM.mapWithKey affected $ \a dOld ->
                         toTheseUnsafe a (dOld, lookupUnsafe a dlgNew)

        pure $ dlgFin

    -- Returns map from affected subtree af in original/G to the
    -- common delegate of this subtree. Keys = af. All elems are
    -- similar and equal to dlg(sId).
    calculateLocalAf :: StakeholderId -> m (HashMap StakeholderId (Maybe StakeholderId))
    calculateLocalAf iSId = (HS.toList <$> GS.getDlgTransitiveReverse iSId) >>= \case
        -- We are intermediate/start of the chain, not the delegate.
        [] -> GS.getDlgTransitive iSId >>= \case
            Nothing -> pure $ HM.singleton iSId Nothing
            Just dSId -> do
                -- All i | i →→ d in the G. We should leave only those who
                -- are equal or lower than iPk in the delegation chain.
                revIssuers <- GS.getDlgTransitiveReverse dSId
                -- For these we'll find everyone who's upper (closer to
                -- root/delegate) and take a diff. If iSId = dSId, then it will
                -- return [].
                chain <- getKeys <$> runDBCede (getPskChain iSId)
                let ret = HS.insert iSId
                        (revIssuers `HS.difference` HS.map addressHash chain)
                let retHm = HM.map (const $ Just dSId) $ HS.toMap ret
                pure retHm
        -- We are delegate.
        xs -> pure $ HM.fromList $ (iSId,Nothing):(map (,Just iSId) xs)

    calculateDlgNew :: StakeholderId -> StateT (HashMap StakeholderId (Maybe StakeholderId)) m ()
    calculateDlgNew iSId =
        let resolve v = fmap (addressHash . pskDelegatePk) <$> getPsk v
            -- Sets real new trans delegate in state, returns it to
            -- child. Makes different if we're delegate d -- we set
            -- Nothing, but return d.
            retCached v cont = use (at iSId) >>= \case
                Nothing       -> cont
                Just (Just d) -> pure d
                Just Nothing  -> pure v

            loop :: StakeholderId ->
                    MapCede (StateT (HashMap StakeholderId (Maybe StakeholderId)) m) StakeholderId
            loop v = retCached v $ resolve v >>= \case
                -- There's no delegate = we are the delegate/end of the chain.
                Nothing -> (at v ?= Nothing) $> v
                -- Let's see what's up in the tree
                Just dSId -> do
                    dNew <- loop dSId
                    at v ?= Just dNew
                    pure dNew

            eActionsHM :: CedeModifier
            eActionsHM =
                HM.fromList $ map (\x -> (dlgEdgeActionIssuer x, x)) $
                HS.toList eActions

        in void $ evalMapCede eActionsHM $ loop iSId

    -- Given changeset, returns map d → (ad,dl), where ad is set of
    -- new issuers that delegate to d, while dl is set of issuers that
    -- switched from d to someone else (or to nobody).
    buildReverseTrans :: TransChangeset -> ReverseTrans
    buildReverseTrans changeset =
        let ins = HS.insert
            foldFoo :: ReverseTrans
                    -> StakeholderId
                    -> (These StakeholderId StakeholderId)
                    -> ReverseTrans
            foldFoo rev iSId (This dSId)         = rev & at dSId . non mempty . _2
                                                         %~ (ins iSId)
            foldFoo rev iSId (That dSId)         = rev & at dSId  . non mempty . _1
                                                         %~ (ins iSId)
            foldFoo rev iSId (These dSId1 dSId2) = rev & at dSId1 . non mempty . _2
                                                         %~ (ins iSId)
                                                       & at dSId2 . non mempty . _1
                                                         %~ (ins iSId)
        in HM.foldlWithKey' foldFoo HM.empty changeset

-- This function returns identitifers of stakeholders who are no
-- longer rich in the given epoch, but were rich in the previous one.
getNoLongerRichmen ::
       ( Monad m
       , MonadIO m
       , MonadDBRead m
       , MonadReader ctx m
       , HasLens LrcContext ctx LrcContext
       )
    => EpochIndex
    -> m [StakeholderId]
getNoLongerRichmen (EpochIndex 0) = pure mempty
getNoLongerRichmen newEpoch =
    (\\) <$> getRichmen (newEpoch - 1) <*> getRichmen newEpoch
  where
    getRichmen e =
        toList <$>
        lrcActionOnEpochReason e "getNoLongerRichmen" LrcDB.getRichmenDlg

-- State needed for 'delegationVerifyBlocks'.
data DlgVerState = DlgVerState
    { _dvCurEpoch   :: !(HashSet StakeholderId)
      -- ^ Set of issuers that have already posted certificates this epoch
    }

makeLenses ''DlgVerState

-- | Verifies if blocks are correct relatively to the delegation logic
-- and returns a non-empty list of proxySKs needed for undoing
-- them. Predicate for correctness here is:
--
-- * Issuer can post only one cert per epoch
-- * For every new certificate issuer had enough stake at the
--   end of prev. epoch
-- * Delegation payload plus database state doesn't produce cycles.
--
-- It's assumed blocks are correct from 'Pos.Types.Block#verifyBlocks'
-- point of view.
dlgVerifyBlocks ::
       forall ssc ctx m.
       ( DB.MonadBlockDB ssc m
       , MonadIO m
       , MonadReader ctx m
       , HasLens LrcContext ctx LrcContext
<<<<<<< HEAD
       , WithLogger m
       , HasCoreConstants
=======
>>>>>>> 52ffff3f
       )
    => OldestFirst NE (Block ssc)
    -> m (Either Text (OldestFirst NE DlgUndo))
dlgVerifyBlocks blocks = do
    _dvCurEpoch <- GS.getThisEpochPostedKeys
    let initState = DlgVerState _dvCurEpoch
    (richmen :: HashSet StakeholderId) <-
        lrcActionOnEpochReason
        headEpoch
        "Delegation.Logic#delegationVerifyBlocks: there are no richmen for current epoch"
        LrcDB.getRichmenDlg
    flip evalStateT initState . evalMapCede mempty . runExceptT $
        mapM (verifyBlock richmen) blocks
  where
    headEpoch = blocks ^. _Wrapped . _neHead . epochIndexL

    verifyBlock ::
        HashSet StakeholderId ->
        Block ssc ->
        ExceptT Text (MapCede (StateT DlgVerState m)) DlgUndo
    verifyBlock _ (Left genesisBlk) = do
        prevThisEpochPosted <- use dvCurEpoch
        dvCurEpoch .= HS.empty
        let blkEpoch = genesisBlk ^. epochIndexL
        noLongerRichmen <- lift $ lift $ getNoLongerRichmen blkEpoch
        deletedPSKs <- catMaybes <$> mapM getPsk noLongerRichmen
        -- We should delete all certs for people who are not richmen.
        let delFromCede = modPsk . DlgEdgeDel . addressHash . pskIssuerPk
        mapM_ delFromCede deletedPSKs
        pure $ DlgUndo deletedPSKs prevThisEpochPosted
    verifyBlock richmen (Right blk) = do
        -- We assume here that issuers list doesn't contain
        -- duplicates (checked in payload construction).

        ------------- [Header] -------------

        -- Check 1: Issuer didn't delegate the right to issue to elseone.
        let h = blk ^. gbHeader
        let issuer = h ^. mainHeaderLeaderKey
        let sig = h ^. gbhConsensus ^. mcdSignature
        issuerPsk <- getPskPk issuer
        whenJust issuerPsk $ \psk -> case sig of
            (BlockSignature _) ->
                throwError $
                sformat ("issuer "%build%" has delegated issuance right, "%
                         "so he can't issue the block, psk: "%build%", sig: "%build)
                    issuer psk sig
            _ -> pass

        -- Check 2: Check that if proxy sig is used, delegate indeed
        -- has right to issue the block. Signatures themselves are
        -- checked in the constructor, here we only verify they are
        -- related to slot leader. Self-signed proxySigs are forbidden
        -- on block construction level.
        case h ^. gbhConsensus ^. mcdSignature of
            (BlockPSignatureHeavy pSig) -> do
                let psk = psigPsk pSig
                let delegate = pskDelegatePk psk
                canIssue <- dlgReachesIssuance issuer delegate psk
                unless canIssue $ throwError $
                    sformat ("heavy proxy signature's "%build%" "%
                             "related proxy cert can't be found/doesn't "%
                             "match the one in current allowed heavy psks set")
                            pSig
            (BlockPSignatureLight pSig) -> do
                let pskIPk = pskIssuerPk (psigPsk pSig)
                unless (pskIPk == issuer) $ throwError $
                    sformat ("light proxy signature's "%build%" issuer "%
                             build%" doesn't match block slot leader "%build)
                            pSig pskIPk issuer
            _ -> pass

        ------------- [Payload] -------------

        let proxySKs = getDlgPayload $ view mainBlockDlgPayload blk
            toIssuers = map pskIssuerPk
            allIssuers = toIssuers proxySKs
            allIssuersSt = map addressHash allIssuers
            (revokeIssuers, changeIssuers) =
                bimap toIssuers toIssuers $ partition isRevokePsk proxySKs

        -- Check 3: Issuers have enough money (though it's free to revoke).
        when (any (not . (`HS.member` richmen) . addressHash) changeIssuers) $
            throwError $ sformat ("Block "%build%" contains psk issuers that "%
                                  "don't have enough stake")
                                 (headerHash blk)

        -- Check 4: No issuer has posted psk this epoch before.
        curEpoch <- use dvCurEpoch
        when (any (`HS.member` curEpoch) allIssuersSt) $
            throwError $ sformat ("Block "%build%" contains issuers that "%
                                  "have already published psk this epoch")
                                 (headerHash blk)

        -- Check 5: Every revoking psk indeed revokes previous
        -- non-revoking psk.
        revokePrevCerts <- mapM (\x -> (x,) <$> getPskPk x) revokeIssuers
        let dontHavePrevPsk = filter (isNothing . snd) revokePrevCerts
        unless (null dontHavePrevPsk) $
            throwError $
            sformat ("Block "%build%" contains revoke certs that "%
                     "don't revoke anything: "%listJson)
                     (headerHash blk) (map fst dontHavePrevPsk)

        -- Check 6: applying psks won't create a cycle.
        --
        -- Lemma 1: Removing edges from acyclic graph doesn't create cycles.
        --
        -- Lemma 2: Let G = (E₁,V₁) be acyclic graph and F = (E₂,V₂) another one,
        -- where E₁ ∩ E₂ ≠ ∅ in general case. Then if G ∪ F has a loop C, then
        -- ∃ a ∈ C such that a ∈ E₂.
        --
        -- Hence in order to check whether S=G∪F has cycle, it's sufficient to
        -- validate that dfs won't re-visit any vertex, starting it on
        -- every s ∈ E₂.
        --
        -- In order to do it we should resolve with db, 'dvPskChanged' and
        -- 'proxySKs' together. So it's alright to first apply 'proxySKs'
        -- to 'dvPskChanged' and then perform the check.

        -- Collect rollback info, apply new psks
        changePrevCerts <- mapM getPskPk changeIssuers
        let toRollback = catMaybes $ map snd revokePrevCerts <> changePrevCerts
        mapM_ (modPsk . pskToDlgEdgeAction) proxySKs

        -- Perform the check
        cyclePoints <- catMaybes <$> mapM detectCycleOnAddition proxySKs
        unless (null cyclePoints) $
            throwError $
            sformat ("Block "%build%" leads to psk cycles, at least in these certs: "%listJson)
                    (headerHash blk)
                    (take 5 $ cyclePoints) -- should be enough

        dvCurEpoch %= HS.union (HS.fromList allIssuersSt)
        pure $ DlgUndo toRollback mempty

-- | Applies a sequence of definitely valid blocks to memory state and
-- returns batchops. It works correctly only in case blocks don't
-- cross over epoch. So genesis block is either absent or the head.
dlgApplyBlocks ::
       forall ssc ctx m.
       ( MonadDelegation ctx m
       , MonadIO m
       , MonadDBRead m
       , WithLogger m
       , MonadMask m
       )
    => OldestFirst NE (Blund ssc)
    -> m (NonEmpty SomeBatchOp)
dlgApplyBlocks blunds = do
    tip <- GS.getTip
    let assumedTip = blocks ^. _Wrapped . _neHead . prevBlockL
    when (tip /= assumedTip) $ throwM $
        DelegationCantApplyBlocks $
        sformat
        ("Oldest block is based on tip "%shortHashF%", but our tip is "%shortHashF)
        assumedTip tip
    getOldestFirst <$> mapM applyBlock blunds
  where
    blocks = map fst blunds
    applyBlock :: Blund ssc -> m SomeBatchOp
    applyBlock ((Left block), undoDlg -> DlgUndo{..}) = do
        runDelegationStateAction $ do
            -- all possible psks candidates are now invalid because epoch changed
            clearDlgMemPoolAction
            dwEpochId .= (block ^. epochIndexL)
        -- For genesis blocks, dlg undo is richmen that lost their stake.
        -- So we delete all these guys.
        let edgeActions = map (DlgEdgeDel . addressHash . pskIssuerPk) duPsks
        let edgeOp = SomeBatchOp $ map GS.PskFromEdgeAction edgeActions
        transCorrections <- calculateTransCorrections $ HS.fromList edgeActions
        -- we also should delete all people who posted previous epoch
        let postedOp =
                SomeBatchOp $ map GS.DelPostedThisEpoch $
                HS.toList duPrevEpochPosted
        pure $ edgeOp <> transCorrections <> postedOp
    applyBlock ((Right block), _) = do
        -- for main blocks we can get psks directly from the block,
        -- though it's duplicated in the undo.
        let proxySKs = getDlgPayload $ view mainBlockDlgPayload block
            issuers = map pskIssuerPk proxySKs
            edgeActions = map pskToDlgEdgeAction proxySKs
        transCorrections <- calculateTransCorrections $ HS.fromList edgeActions
        let batchOps = SomeBatchOp (map GS.PskFromEdgeAction edgeActions) <> transCorrections
        runDelegationStateAction $ do
            dwEpochId .= block ^. epochIndexL
            forM_ issuers deleteFromDlgMemPool
        pure $ SomeBatchOp batchOps


-- | Rollbacks block list. Erases mempool of certificates. Better to
-- restore them after the rollback (see Txp#normalizeTxpLD). You can
-- rollback arbitrary number of blocks.
dlgRollbackBlocks
    :: forall ssc ctx m.
       ( MonadDelegation ctx m
       , DB.MonadBlockDB ssc m
       , WithLogger m
       )
    => NewestFirst NE (Blund ssc) -> m (NonEmpty SomeBatchOp)
dlgRollbackBlocks blunds = do
    getNewestFirst <$> mapM rollbackBlund blunds
  where
    rollbackBlund :: Blund ssc -> m SomeBatchOp
    rollbackBlund (Left _, undoDlg -> DlgUndo{..}) =
        -- We should restore "this epoch posted" set to one from the undo
        pure $ SomeBatchOp $ map GS.AddPostedThisEpoch $ HS.toList duPrevEpochPosted
    rollbackBlund (Right block, undoDlg -> DlgUndo{..}) = do
        let proxySKs = getDlgPayload $ view mainBlockDlgPayload block
            issuers = map pskIssuerPk proxySKs
            backDeleted = issuers \\ map pskIssuerPk duPsks
            edgeActions = map (DlgEdgeDel . addressHash) backDeleted
                       <> map DlgEdgeAdd duPsks
        transCorrections <- calculateTransCorrections $ HS.fromList edgeActions
        let pskOp = SomeBatchOp (map GS.PskFromEdgeAction edgeActions) <> transCorrections
        -- we should also delete issuers from "posted this epoch already"
        let postedOp = SomeBatchOp $ map (GS.DelPostedThisEpoch . addressHash) issuers
        pure $ pskOp <> postedOp

-- | Normalizes the memory state after the rollback.
dlgNormalizeOnRollback ::
       forall ssc ctx m.
       ( MonadDelegation ctx m
       , DB.MonadBlockDB ssc m
       , DB.MonadGState m
       , MonadIO m
       , MonadMask m
       , HasLens LrcContext ctx LrcContext
       , Mockable CurrentTime m
       )
    => m ()
dlgNormalizeOnRollback = do
    tip <- DB.getTipHeader @ssc
    oldPool <- runDelegationStateAction $ do
        dwEpochId .= (tip ^. epochIndexL)
        pool <- uses dwProxySKPool toList
        dwProxySKPool .= mempty
        pure pool
    forM_ oldPool (processProxySKHeavy @ssc)<|MERGE_RESOLUTION|>--- conflicted
+++ resolved
@@ -336,11 +336,7 @@
        , MonadIO m
        , MonadReader ctx m
        , HasLens LrcContext ctx LrcContext
-<<<<<<< HEAD
-       , WithLogger m
        , HasCoreConstants
-=======
->>>>>>> 52ffff3f
        )
     => OldestFirst NE (Block ssc)
     -> m (Either Text (OldestFirst NE DlgUndo))
