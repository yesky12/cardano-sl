{-# LANGUAGE ScopedTypeVariables #-}
{-# LANGUAGE TypeFamilies        #-}

-- | Functions related to blocks and headers.

module Pos.Types.Block.Functions
       ( blockDifficulty
       , headerDifficulty
       , mkGenericBlock
       , mkGenericHeader
       , mkMainBlock
       , recreateMainBlock
       , mkMainHeader
       , mkGenesisHeader
       , mkGenesisBlock

       , genesisHash

       , VerifyBlockParams (..)
       , VerifyHeaderParams (..)
       , verifyBlock
       , verifyBlocks
       , verifyGenericBlock
       , verifyHeader
       , verifyHeaders
       ) where

import           Control.Lens               (folded, iconcatMap, imap, ix)
import           Data.Default               (Default (def))
import           Data.List                  (groupBy)
import           Data.Tagged                (untag)
import qualified Data.Text                  as Text
import           Formatting                 (build, int, sformat, (%))
import           Serokell.Data.Memory.Units (Byte, memory)
import           Serokell.Util.Verify       (VerificationRes (..), verifyGeneric)
import           Universum

import           Pos.Binary.Block.Types     ()
import qualified Pos.Binary.Class           as Bi
import           Pos.Binary.Core            ()
import           Pos.Binary.Update          ()
import           Pos.Constants              (epochSlots, lastKnownBlockVersion)
import           Pos.Core                   (BlockVersion, ChainDifficulty, EpochIndex,
                                             EpochOrSlot, HasDifficulty (..),
                                             HasEpochIndex (..), HasEpochOrSlot (..),
                                             HasHeaderHash (..), HeaderHash,
                                             ProxySKEither, SlotId (..), SlotId,
                                             SlotLeaders)
import           Pos.Core.Address           (Address (..), addressHash)
import           Pos.Core.Block             (Blockchain (..), GenericBlock (..),
                                             GenericBlockHeader (..), gbBody, gbBodyProof,
                                             gbHeader, gbhExtra, prevBlockL)
import           Pos.Crypto                 (Hash, SecretKey, checkSig, proxySign,
                                             proxyVerify, pskIssuerPk, pskOmega, sign,
                                             toPublic, unsafeHash)
import           Pos.Script                 (isKnownScriptVersion, scrVersion)
import           Pos.Ssc.Class.Helpers      (SscHelpersClass (..))
import           Pos.Txp.Core.Types         (Tx (..), TxInWitness (..), TxOut (..))
import           Pos.Types.Block.Instances  (Body (..), ConsensusData (..), blockLeaders,
                                             blockMpc, blockProxySKs, blockTxs,
                                             getBlockHeader, getBlockHeader,
                                             headerLeaderKey, headerSlot, mbWitnesses,
                                             mcdDifficulty, mcdLeaderKey, mcdSignature,
                                             mcdSlot)
import           Pos.Types.Block.Types      (BiSsc, Block, BlockHeader,
                                             BlockSignature (..), GenesisBlock,
                                             GenesisBlockHeader, GenesisBlockchain,
                                             MainBlock, MainBlockHeader, MainBlockchain,
                                             MainExtraBodyData (..), MainExtraHeaderData,
                                             mehBlockVersion)
<<<<<<< HEAD
=======
import           Pos.Update.Core            (BlockVersionData (..), UpdatePayload)
>>>>>>> 8af8a98f
import           Pos.Util                   (NewestFirst (..), OldestFirst)

-- | Difficulty of the BlockHeader. 0 for genesis block, 1 for main block.
headerDifficulty :: BlockHeader ssc -> ChainDifficulty
headerDifficulty (Left _)  = 0
headerDifficulty (Right _) = 1

-- | Difficulty of the Block, which is determined from header.
blockDifficulty :: Block ssc -> ChainDifficulty
blockDifficulty = headerDifficulty . getBlockHeader

-- | Predefined 'Hash' of 'GenesisBlock'.
genesisHash :: Hash a
genesisHash = unsafeHash ("patak" :: Text)
{-# INLINE genesisHash #-}

-- | Smart constructor for 'GenericBlockHeader'.
mkGenericHeader
    :: forall b.
       ( HasHeaderHash (BBlockHeader b)
       , Blockchain b
       , BHeaderHash b ~ HeaderHash
       )
    => Maybe (BBlockHeader b)
    -> Body b
    -> (BHeaderHash b -> BodyProof b -> ConsensusData b)
    -> ExtraHeaderData b
    -> GenericBlockHeader b
mkGenericHeader prevHeader body consensus extra =
    GenericBlockHeader
    { _gbhPrevBlock = h
    , _gbhBodyProof = proof
    , _gbhConsensus = consensus h proof
    , _gbhExtra = extra
    }
  where
    h :: HeaderHash
    h = maybe genesisHash headerHash prevHeader
    proof = mkBodyProof body

-- | Smart constructor for 'GenericBlock'. Uses 'mkGenericBlockHeader'.
mkGenericBlock
    :: forall b.
       ( HasHeaderHash (BBlockHeader b)
       , Blockchain b
       , BHeaderHash b ~ HeaderHash
       )
    => Maybe (BBlockHeader b)
    -> Body b
    -> (BHeaderHash b -> BodyProof b -> ConsensusData b)
    -> ExtraHeaderData b
    -> ExtraBodyData b
    -> GenericBlock b
mkGenericBlock prevHeader _gbBody consensus extraH _gbExtra = GenericBlock{..}
  where
    _gbHeader = mkGenericHeader prevHeader _gbBody consensus extraH

-- | Smart constructor for 'MainBlockHeader'.
mkMainHeader
    :: (BiSsc ssc, SscHelpersClass ssc)
    => Maybe (BlockHeader ssc)
    -> SlotId
    -> SecretKey
    -> Maybe ProxySKEither
    -> Body (MainBlockchain ssc)
    -> MainExtraHeaderData
    -> MainBlockHeader ssc
mkMainHeader prevHeader slotId sk pSk body extra =
    mkGenericHeader prevHeader body consensus extra
  where
    difficulty = maybe 0 (succ . view difficultyL) prevHeader
    makeSignature toSign (Left psk)  = BlockPSignatureEpoch $ proxySign sk psk toSign
    makeSignature toSign (Right psk) = BlockPSignatureSimple $ proxySign sk psk toSign
    signature prevHash proof =
        let toSign = (prevHash, proof, slotId, difficulty)
        in maybe (BlockSignature $ sign sk toSign) (makeSignature toSign) pSk
    consensus prevHash proof =
        MainConsensusData
        { _mcdSlot = slotId
        , _mcdLeaderKey = maybe (toPublic sk) (either pskIssuerPk pskIssuerPk) pSk
        , _mcdDifficulty = difficulty
        , _mcdSignature = signature prevHash proof
        }
-- | Smart constructor for 'MainBlock'. Uses 'mkMainHeader'.
mkMainBlock
    :: (BiSsc ssc, SscHelpersClass ssc, MonadFail m)
    => Maybe (BlockHeader ssc)
    -> SlotId
    -> SecretKey
    -> Maybe ProxySKEither
    -> Body (MainBlockchain ssc)
    -> MainExtraHeaderData
    -> MainExtraBodyData
    -> m (MainBlock ssc)
mkMainBlock prevHeader slotId sk proxyInfo body extraH extraB =
    recreateMainBlock
        (mkMainHeader prevHeader slotId sk proxyInfo body extraH)
        body
        extraB

recreateMainBlock
    :: (BiSsc ssc, SscHelpersClass ssc, MonadFail m)
    => MainBlockHeader ssc
    -> Body (MainBlockchain ssc)
    -> MainExtraBodyData
    -> m (MainBlock ssc)
recreateMainBlock _gbHeader _gbBody _gbExtra = do
    let gb = GenericBlock{..}
    case verifyBBlock gb of
        Right _  -> pass
        Left err -> fail $ Text.unpack err
    pure gb

-- | Smart constructor for 'GenesisBlockHeader'. Uses 'mkGenericHeader'.
mkGenesisHeader
    :: BiSsc ssc
    => Maybe (BlockHeader ssc)
    -> EpochIndex
    -> Body (GenesisBlockchain ssc)
    -> GenesisBlockHeader ssc
mkGenesisHeader prevHeader epoch body =
    mkGenericHeader prevHeader body consensus ()
  where
    difficulty = maybe 0 (view difficultyL) prevHeader
    consensus _ _ =
        GenesisConsensusData {_gcdEpoch = epoch, _gcdDifficulty = difficulty}

-- | Smart constructor for 'GenesisBlock'. Uses 'mkGenesisHeader'.
mkGenesisBlock
    :: BiSsc ssc
    => Maybe (BlockHeader ssc)
    -> EpochIndex
    -> SlotLeaders
    -> GenesisBlock ssc
mkGenesisBlock prevHeader epoch leaders =
    GenericBlock
    { _gbHeader = mkGenesisHeader prevHeader epoch body
    , _gbBody = body
    , _gbExtra = ()
    }
  where
    body = GenesisBody leaders

-- CHECK: @verifyConsensusLocal
-- Verifies block signature (also proxy) and that slot id is in the correct range.
verifyConsensusLocal
    :: BiSsc ssc
    => BlockHeader ssc -> VerificationRes
verifyConsensusLocal (Left _)       = mempty
verifyConsensusLocal (Right header) =
    verifyGeneric
        [ ( verifyBlockSignature $ consensus ^. mcdSignature
          , "can't verify signature")
        , (siSlot slotId < epochSlots, "slot index is not less than epochSlots")
        ]
  where
    verifyBlockSignature (BlockSignature sig) =
        checkSig pk (_gbhPrevBlock, _gbhBodyProof, slotId, d) sig
    verifyBlockSignature (BlockPSignatureEpoch proxySig) =
        proxyVerify
            pk
            proxySig
            (\(epochLow, epochHigh) ->
               epochId <= epochHigh && epochId >= epochLow)
            (_gbhPrevBlock, _gbhBodyProof, slotId, d)
    verifyBlockSignature (BlockPSignatureSimple proxySig) =
        proxyVerify
            pk
            proxySig
            (const True)
            (_gbhPrevBlock, _gbhBodyProof, slotId, d)
    GenericBlockHeader {_gbhConsensus = consensus
                       ,..} = header
    pk = consensus ^. mcdLeaderKey
    slotId = consensus ^. mcdSlot
    epochId = siEpoch slotId
    d = consensus ^. mcdDifficulty

-- | Extra data which may be used by verifyHeader function to do more checks.
data VerifyHeaderParams ssc = VerifyHeaderParams
    { vhpVerifyConsensus :: !Bool
    , vhpPrevHeader      :: !(Maybe (BlockHeader ssc))
    -- ^ Nothing means that block is unknown, not genesis.
    , vhpNextHeader      :: !(Maybe (BlockHeader ssc))
    , vhpCurrentSlot     :: !(Maybe SlotId)
    , vhpLeaders         :: !(Maybe SlotLeaders)
    , vhpMaxSize         :: !Byte
    } deriving (Show, Eq)

-- | By default nothing is checked.
instance Default (VerifyHeaderParams ssc) where
    def =
        VerifyHeaderParams
        { vhpVerifyConsensus = False
        , vhpPrevHeader = Nothing
        , vhpNextHeader = Nothing
        , vhpCurrentSlot = Nothing
        , vhpLeaders = Nothing
        , vhpMaxSize = 1000000000 -- TODO: get rid of this module
        }

maybeEmpty :: Monoid m => (a -> m) -> Maybe a -> m
maybeEmpty = maybe mempty

-- CHECK: @verifyHeader
-- | Check some predicates (determined by VerifyHeaderParams) about
-- BlockHeader.
-- #verifyConsensusLocal
--
verifyHeader
    :: forall ssc . BiSsc ssc
    => VerifyHeaderParams ssc -> BlockHeader ssc -> VerificationRes
verifyHeader VerifyHeaderParams {..} h =
   consensusRes <> verifyGeneric checks
  where
    consensusRes | vhpVerifyConsensus = verifyConsensusLocal h
                 | otherwise = mempty
    checks =
        mconcat
            [ maybeEmpty relatedToPrevHeader vhpPrevHeader
            , maybeEmpty relatedToNextHeader vhpNextHeader
            , maybeEmpty relatedToCurrentSlot vhpCurrentSlot
            , maybeEmpty relatedToLeaders vhpLeaders
            , [checkSize]
            ]
    checkHash :: HeaderHash -> HeaderHash -> (Bool, Text)
    checkHash expectedHash actualHash =
        ( expectedHash == actualHash
        , sformat
              ("inconsistent hash (expected "%build%", found "%build%")")
              expectedHash
              actualHash)
    checkDifficulty expectedDifficulty actualDifficulty =
        ( expectedDifficulty == actualDifficulty
        , sformat
              ("incorrect difficulty (expected "%int%", found "%int%")")
              expectedDifficulty
              actualDifficulty)
    checkSlot :: EpochOrSlot
              -> EpochOrSlot
              -> (Bool, Text)
    checkSlot oldSlot newSlot =
        ( oldSlot < newSlot
        , sformat
              ("slots are not monotonic ("%build%" >= "%build%")")
              oldSlot newSlot
        )
    sameEpoch oldEpoch newEpoch =
        ( oldEpoch == newEpoch
        , sformat
              ("two adjacent blocks are from different epochs ("%build%" != "%build%")")
              oldEpoch newEpoch
        )
    checkSize = (Bi.biSize h <= vhpMaxSize,
                 sformat ("header's size exceeds limit ("%memory%" > "%memory%")")
                 (Bi.biSize h) vhpMaxSize)

    -- CHECK: Performs checks related to the previous header:
    --
    --   * Difficulty is correct.
    --   * Hash is correct.
    --   * Epoch/slot are consistent.
    relatedToPrevHeader prevHeader =
        [ checkDifficulty
              (prevHeader ^. difficultyL + headerDifficulty h)
              (h ^. difficultyL)
        , checkHash
              (headerHash prevHeader)
              (h ^. prevBlockL)
        , checkSlot (getEpochOrSlot prevHeader) (getEpochOrSlot h)
        , case h of
              Left  _ -> (True, "") -- check that epochId prevHeader < epochId h performed above
              Right _ -> sameEpoch (prevHeader ^. epochIndexL) (h ^. epochIndexL)
        ]

    -- CHECK: Performs checks related to the next header:
    --
    --  * Difficulty is correct.
    --  * Hash is correct.
    --  * Epoch/slot are consistent.
    relatedToNextHeader nextHeader =
        [ checkDifficulty
              (nextHeader ^. difficultyL - headerDifficulty nextHeader)
              (h ^. difficultyL)
        , checkHash (headerHash h) (nextHeader ^. prevBlockL)
        , checkSlot (getEpochOrSlot h) (getEpochOrSlot nextHeader)
        , case nextHeader of
              Left  _ -> (True, "") -- check that epochId h  < epochId nextHeader performed above
              Right _ -> sameEpoch (h ^. epochIndexL) (nextHeader ^. epochIndexL)
        ]

    -- CHECK: Verifies that the slot does not lie in the future.
    relatedToCurrentSlot curSlotId =
        [ ( either (const True) ((<= curSlotId) . view headerSlot) h
          , "block is from slot which hasn't happened yet")
        ]

    -- CHECK: Checks that the block leader is the expected one.
    relatedToLeaders leaders =
        case h of
            Left _ -> []
            Right mainHeader ->
                [ ( (Just (addressHash $ mainHeader ^. headerLeaderKey) ==
                     leaders ^?
                     ix (fromIntegral $ siSlot $ mainHeader ^. headerSlot))
                  , "block's leader is different from expected one")
                ]

-- | Verifies a set of block headers.
verifyHeaders
    :: BiSsc ssc
    => Bool -> NewestFirst [] (BlockHeader ssc) -> VerificationRes
verifyHeaders _ (NewestFirst []) = mempty
verifyHeaders checkConsensus (NewestFirst (headers@(_:xh))) =
    mconcat verified
  where
    verified = zipWith (\cur prev -> verifyHeader (toVHP prev) cur)
                       headers (map Just xh ++ [Nothing])
    toVHP p = def { vhpVerifyConsensus = checkConsensus
                  , vhpPrevHeader = p }

-- CHECK: @verifyGenericBlock
-- | Perform cheap checks of GenericBlock, which can be done using
-- only block itself. Checks which can be done using only header are
-- ignored here. It is assumed that they will be done separately.
verifyGenericBlock :: forall b . Blockchain b => GenericBlock b -> VerificationRes
verifyGenericBlock blk =
    verifyGeneric
        [ ( checkBodyProof (blk ^. gbBody) (blk ^. gbBodyProof)
          , "body proof doesn't prove body")
        ]

-- | Parameters of Block static verification.
-- Note: to check that block references previous block and/or is referenced
-- by next block, use header verification (via vbpVerifyHeader).
data VerifyBlockParams ssc = VerifyBlockParams
    { vbpVerifyHeader   :: !(Maybe (VerifyHeaderParams ssc))
      -- ^ Verifies header accordingly to params ('verifyHeader')
    , vbpVerifyGeneric  :: !Bool
      -- ^ Checks 'verifyGenesisBlock' property.
    , vbpVerifySsc      :: !Bool
      -- ^ Verifies ssc payload with 'sscVerifyPayload'.
    , vbpVerifyProxySKs :: !Bool
      -- ^ Check that's number of sks is limited (1000 for now).
    , vbpVerifyVersions :: !(Maybe BlockVersion)
      -- ^ Verify that there are no unknown script, address or witness
      -- versions anywhere in the block. The check is only done if
      -- 'vbpVerifyVersions' is 'Just' and the current adopted BlockVersion
      -- (passed in the 'Just') is higher (or equal) than the version of the
      -- block we're checking, because in this case there really shouldn't be
      -- anything unparseable in the block.
    , vbpMaxSize        :: !Byte
    -- ^ Maximal block size.
    }

-- | By default nothing is checked.
instance Default (VerifyBlockParams ssc) where
    def =
        VerifyBlockParams
        { vbpVerifyHeader = Nothing
        , vbpVerifyGeneric = False
        , vbpVerifySsc = False
        , vbpVerifyProxySKs = False
        , vbpVerifyVersions = Nothing
        , vbpMaxSize = 1000000000 -- TODO: get rid of this module
        }

-- CHECK: @verifyBlock
-- | Check predicates defined by VerifyBlockParams.
-- #verifyHeader
-- #verifyGenericBlock
verifyBlock
    :: (SscHelpersClass ssc, BiSsc ssc)
    => VerifyBlockParams ssc -> Block ssc -> VerificationRes
verifyBlock VerifyBlockParams {..} blk =
    mconcat
        [ verifyG
        , maybeEmpty (flip verifyHeader (getBlockHeader blk)) vbpVerifyHeader
        , verifySsc
        , verifyProxySKs
        , maybeEmpty verifyVersions vbpVerifyVersions
        , checkSize
        ]
  where
    toVerRes (Right _) = VerSuccess
    toVerRes (Left e)  = VerFailure [sformat build e]

    verifyG
        | vbpVerifyGeneric = either verifyGenericBlock verifyGenericBlock blk
        | otherwise = mempty
    verifySsc
        | vbpVerifySsc =
            case blk of
                Left _ -> mempty
                Right mainBlk -> toVerRes $
                    untag
                        sscVerifyPayload
                        (Right (mainBlk ^. gbHeader))
                        (mainBlk ^. blockMpc)
        | otherwise = mempty
    proxySKsDups psks =
        filter (\x -> length x > 1) $
        groupBy ((==) `on` pskIssuerPk) $
        sortOn pskIssuerPk psks
    verifyProxySKs
        | vbpVerifyProxySKs =
          (flip (either $ const mempty) blk) $ \mainBlk ->
            let bEpoch = mainBlk ^. epochIndexL
                notMatchingEpochs = filter ((/= bEpoch) . pskOmega) proxySKs
                proxySKs = mainBlk ^. blockProxySKs
                duplicates = proxySKsDups proxySKs in
                verifyGeneric
            [ ( null duplicates
              , "Some of block's PSKs have the same issuer, which is prohibited"),
              ( null notMatchingEpochs
              , "Block contains psk(s) that have non-matching epoch index")
            ]
        | otherwise = mempty
    verifyVersions bv = case blk of
        Left _        -> mempty
        Right mainBlk ->
            let effectiveBlockVersion =
                    bv `min`
                    (mainBlk ^. gbHeader . gbhExtra . mehBlockVersion)
            in if lastKnownBlockVersion >= effectiveBlockVersion
                   then checkNoUnknownVersions mainBlk
                   else mempty
    checkSize = verifyGeneric [
      (Bi.biSize blk <= vbpMaxSize,
       sformat ("block's size exceeds limit ("%memory%" > "%memory%")")
       (Bi.biSize blk) vbpMaxSize)
      ]

-- | Check that the block contains no 'UnknownAddressType' and
-- 'UnknownWitnessType' and that all script versions are known.
checkNoUnknownVersions :: MainBlock ssc -> VerificationRes
checkNoUnknownVersions blk = mconcat $ map toVerRes $ concat [
    iconcatMap checkTx (blk ^.. blockTxs . folded),
    iconcatMap checkWitness (blk ^. gbBody . mbWitnesses) ]
  where
    toVerRes (Right _) = VerSuccess
    toVerRes (Left e)  = VerFailure [sformat build e]

    -- Check a transaction
    checkTx txI UnsafeTx{..} = imap (checkOutput txI) _txOutputs
    -- Check an output
    checkOutput txI outI TxOut{..} = case txOutAddress of
        UnknownAddressType t _ -> Left $
            sformat ("Output #"%int%" of tx #"%int%
                     " has UnknownAddressType "%int) outI txI t
        _ -> Right ()

    -- Check an array of witnesses
    checkWitness txI wit = imap (checkSingleWitness txI) (toList wit)
    -- Check a single witness
    checkSingleWitness txI witI wit = case wit of
        UnknownWitnessType t _ -> Left $
            sformat ("Witness #"%int%" of tx #"%int%
                     " has UnknownWitnessType "%int) witI txI t
        ScriptWitness{..}
            | not (isKnownScriptVersion (scrVersion twValidator)) -> Left $
              sformat ("Validator of witness #"%int%" of tx #"%int%
                       " has unknown script version "%int)
                      witI txI (scrVersion twValidator)
            | not (isKnownScriptVersion (scrVersion twRedeemer)) -> Left $
              sformat ("Redeemer of witness #"%int%" of tx #"%int%
                       " has unknown script version "%int)
                      witI txI (scrVersion twRedeemer)
        _ -> Right ()

-- CHECK: @verifyBlocks
-- Verifies a sequence of blocks.
-- #verifyBlock

-- | Verify a sequence of blocks.
--
-- foldl' is used here which eliminates laziness of triple. It doesn't affect
-- laziness of 'VerificationRes' which is good because laziness for this data
-- type is crucial.
verifyBlocks
    :: forall ssc f t.
       ( SscHelpersClass ssc
       , BiSsc ssc
       , t ~ OldestFirst f (Block ssc)
       , NontrivialContainer t
       )
    => Maybe SlotId
    -> BlockVersionData
    -> Maybe SlotLeaders
    -> Maybe BlockVersion           -- ^ @Just <$> getAdoptedBV@ if it's
                                    --   an incoming sequence of blocks
                                    --   (see issue #25 on Github)
    -> OldestFirst f (Block ssc)
    -> VerificationRes
verifyBlocks curSlotId bvd initLeaders mbBV = view _3 . foldl' step start
  where
    start :: (Maybe SlotLeaders, Maybe (BlockHeader ssc), VerificationRes)
    start = (initLeaders, Nothing, mempty)
    step
        :: (Maybe SlotLeaders, Maybe (BlockHeader ssc), VerificationRes)
        -> Block ssc
        -> (Maybe SlotLeaders, Maybe (BlockHeader ssc), VerificationRes)
    step (leaders, prevHeader, res) blk =
        let newLeaders =
                case blk of
                    Left genesisBlock -> Just $ genesisBlock ^. blockLeaders
                    Right _           -> leaders
            vhp =
                VerifyHeaderParams
                { vhpVerifyConsensus = True
                , vhpPrevHeader = prevHeader
                , vhpNextHeader = Nothing
                , vhpLeaders = newLeaders
                , vhpCurrentSlot = curSlotId
                , vhpMaxSize = bvdMaxHeaderSize bvd
                }
            vbp =
                VerifyBlockParams
                { vbpVerifyHeader = Just vhp
                , vbpVerifyGeneric = True
                , vbpVerifySsc = True
                , vbpVerifyProxySKs = True
                , vbpVerifyVersions = mbBV
                , vbpMaxSize = bvdMaxBlockSize bvd
                }
        in (newLeaders, Just $ getBlockHeader blk, res <> verifyBlock vbp blk)<|MERGE_RESOLUTION|>--- conflicted
+++ resolved
@@ -68,10 +68,7 @@
                                              MainBlock, MainBlockHeader, MainBlockchain,
                                              MainExtraBodyData (..), MainExtraHeaderData,
                                              mehBlockVersion)
-<<<<<<< HEAD
-=======
-import           Pos.Update.Core            (BlockVersionData (..), UpdatePayload)
->>>>>>> 8af8a98f
+import           Pos.Update.Core            (BlockVersionData (..))
 import           Pos.Util                   (NewestFirst (..), OldestFirst)
 
 -- | Difficulty of the BlockHeader. 0 for genesis block, 1 for main block.
