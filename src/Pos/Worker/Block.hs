-- | Block processing related workers.

module Pos.Worker.Block
       ( blkOnNewSlot
       , blkWorkers
       ) where

import           Control.Lens              (ix, (^.), (^?))
import           Control.TimeWarp.Logging  (logDebug, logInfo, logWarning)
import           Control.TimeWarp.Timed    (Microsecond, for, repeatForever, wait)
import           Formatting                (build, sformat, (%))
import           Serokell.Util.Exceptions  ()
import           Serokell.Util.Text        (listJson)
import           Universum

import           Pos.Communication.Methods (announceBlock)
import           Pos.Constants             (networkDiameter, slotDuration)
import           Pos.Slotting              (MonadSlots (getCurrentTime), getSlotStart)
import           Pos.State                 (createNewBlock, getHeadBlock, getLeaders)
import           Pos.Types                 (SlotId (..), Timestamp (Timestamp), gbHeader,
                                            gbHeader, slotIdF)
import           Pos.WorkMode              (WorkMode, getNodeContext, ncPublicKey,
                                            ncSecretKey)

-- | Action which should be done when new slot starts.
blkOnNewSlot :: WorkMode m => SlotId -> m ()
blkOnNewSlot slotId@SlotId {..} = do
<<<<<<< HEAD
    leaders <- getLeaders siEpoch
    logDebug (sformat ("Slot leaders: "%listJson) leaders)
    ourPk <- ncPublicKey <$> getNodeContext
    let leader = leaders ^? ix (fromIntegral siSlot)
    when (leader == Just ourPk) $ onNewSlotWhenLeader slotId
=======
    leadersMaybe <- getLeaders siEpoch
    case leadersMaybe of
        Nothing -> logWarning "Leaders are not known for new slot"
        Just leaders -> do
            logDebug (sformat ("Slot leaders: " %listJson) leaders)
            ourPk <- ncPublicKey <$> getNodeContext
            let leader = leaders ^? ix (fromIntegral siSlot)
            when (leader == Just ourPk) $ onNewSlotWhenLeader slotId
>>>>>>> 9169a701

onNewSlotWhenLeader :: WorkMode m => SlotId -> m ()
onNewSlotWhenLeader slotId = do
    logInfo $
        sformat
            ("I am leader of " %slotIdF % ", I will create block soon")
            slotId
    nextSlotStart <- getSlotStart (succ slotId)
    currentTime <- getCurrentTime
    let timeToCreate =
            max currentTime (nextSlotStart - Timestamp networkDiameter)
        Timestamp timeToWait = timeToCreate - currentTime
    wait (for timeToWait)
    logInfo "It's time to create a block for current slot"
    sk <- ncSecretKey <$> getNodeContext
    let whenCreated createdBlk = do
<<<<<<< HEAD
            logInfo $ sformat ("Created a new block:\n"%build) createdBlk
=======
            logInfo $ sformat ("Created a new block:\n" %build) createdBlk
>>>>>>> 9169a701
            announceBlock $ createdBlk ^. gbHeader
    let whenNotCreated = logInfo "I couldn't create a new block"
    maybe whenNotCreated whenCreated =<< createNewBlock sk slotId

-- | All workers specific to block processing.
-- Exceptions:
-- 1. Worker which ticks when new slot starts.
blkWorkers :: WorkMode m => [m ()]
blkWorkers = [blocksTransmitter]

blocksTransmitterInterval :: Microsecond
blocksTransmitterInterval = slotDuration `div` 2

blocksTransmitter :: WorkMode m => m ()
blocksTransmitter =
    repeatForever blocksTransmitterInterval onError $
    do headBlock <- getHeadBlock
       case headBlock of
           Left _          -> logDebug "Head block is genesis block ⇒ no announcement"
           Right mainBlock -> announceBlock (mainBlock ^. gbHeader)
  where
    onError e =
        blocksTransmitterInterval <$
        logWarning (sformat ("Error occured in blocksTransmitter: " %build) e)<|MERGE_RESOLUTION|>--- conflicted
+++ resolved
@@ -25,13 +25,6 @@
 -- | Action which should be done when new slot starts.
 blkOnNewSlot :: WorkMode m => SlotId -> m ()
 blkOnNewSlot slotId@SlotId {..} = do
-<<<<<<< HEAD
-    leaders <- getLeaders siEpoch
-    logDebug (sformat ("Slot leaders: "%listJson) leaders)
-    ourPk <- ncPublicKey <$> getNodeContext
-    let leader = leaders ^? ix (fromIntegral siSlot)
-    when (leader == Just ourPk) $ onNewSlotWhenLeader slotId
-=======
     leadersMaybe <- getLeaders siEpoch
     case leadersMaybe of
         Nothing -> logWarning "Leaders are not known for new slot"
@@ -40,7 +33,6 @@
             ourPk <- ncPublicKey <$> getNodeContext
             let leader = leaders ^? ix (fromIntegral siSlot)
             when (leader == Just ourPk) $ onNewSlotWhenLeader slotId
->>>>>>> 9169a701
 
 onNewSlotWhenLeader :: WorkMode m => SlotId -> m ()
 onNewSlotWhenLeader slotId = do
@@ -57,11 +49,7 @@
     logInfo "It's time to create a block for current slot"
     sk <- ncSecretKey <$> getNodeContext
     let whenCreated createdBlk = do
-<<<<<<< HEAD
-            logInfo $ sformat ("Created a new block:\n"%build) createdBlk
-=======
             logInfo $ sformat ("Created a new block:\n" %build) createdBlk
->>>>>>> 9169a701
             announceBlock $ createdBlk ^. gbHeader
     let whenNotCreated = logInfo "I couldn't create a new block"
     maybe whenNotCreated whenCreated =<< createNewBlock sk slotId
