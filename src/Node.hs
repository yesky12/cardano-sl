--- conflicted
+++ resolved
@@ -67,57 +67,37 @@
 
 type Worker packing connState m = SendActions packing connState m -> m ()
 
-<<<<<<< HEAD
 -- TODO: rename all `ListenerAction` -> `Listener`?
 type Listener = ListenerAction
 
-data ListenerAction packing m where
+data ListenerAction packing connState m where
   -- | A listener that handles a single isolated incoming message
   ListenerActionOneMsg
     :: ( Serializable packing msg, Message msg )
-    => (LL.NodeId -> SendActions packing m -> msg -> m ())
-    -> ListenerAction packing m
+    => (LL.NodeId -> SendActions packing connState m -> msg -> m ())
+    -> ListenerAction packing connState m
 
   -- | A listener that handles an incoming bi-directional conversation.
   ListenerActionConversation
     :: ( Packable packing snd, Unpackable packing rcv, Message rcv )
-    => (LL.NodeId -> ConversationActions snd rcv m -> m ())
-    -> ListenerAction packing m
+    => (LL.NodeId -> ConversationActions connState snd rcv m -> m ())
+    -> ListenerAction packing connState m
 
 -- | Gets message type basing on type of incoming messages
-listenerMessageName :: Listener packing m -> MessageName
+listenerMessageName :: Listener packing connState m -> MessageName
 listenerMessageName (ListenerActionOneMsg f) =
     let msgName :: Message msg => (msg -> m ()) -> Proxy msg -> MessageName
         msgName _ = messageName
     in  msgName (f undefined undefined) Proxy
 listenerMessageName (ListenerActionConversation f) =
     let msgName :: Message rcv
-                => (ConversationActions snd rcv m -> m ())
+                => (ConversationActions connState snd rcv m -> m ())
                 -> Proxy rcv
                 -> MessageName
         msgName _ = messageName
     in  msgName (f undefined) Proxy
 
-data SendActions packing m = SendActions {
-=======
-data Listener packing connState m =
-    Listener MessageName (ListenerAction packing connState m)
-
-data ListenerAction packing connState m where
-  -- | A listener that handles a single isolated incoming message
-  ListenerActionOneMsg
-    :: ( Serializable packing msg )
-    => (LL.NodeId -> SendActions packing connState m -> msg -> m ())
-    -> ListenerAction packing connState m
-
-  -- | A listener that handles an incoming bi-directional conversation.
-  ListenerActionConversation
-    :: ( Packable packing body, Unpackable packing rcv )
-    => (LL.NodeId -> ConversationActions connState body rcv m -> m ())
-    -> ListenerAction packing connState m
-
 data SendActions packing connState m = SendActions {
->>>>>>> 8e25b7d8
        -- | Send a isolated (sessionless) message to a node
        sendTo :: forall msg .
               ( Packable packing msg, Message msg )
@@ -130,12 +110,7 @@
            :: forall snd rcv.
             ( Packable packing snd, Message snd, Unpackable packing rcv )
            => LL.NodeId
-<<<<<<< HEAD
-           -> (ConversationActions snd rcv m -> m ())
-           -> m ()
-=======
-           -> MessageName
-           -> (ConversationActions connState body rcv m -> m ())
+           -> (ConversationActions connState snd rcv m -> m ())
            -> m (),
 
         -- | Accesses state associated with connection to given node, creates if not exist
@@ -146,7 +121,6 @@
         -- | Returns shareable storage with states
         connStateStorage
             :: SharedAtomicT m (M.Map LL.NodeId connState)
->>>>>>> 8e25b7d8
      }
 
 data ConversationActions connState body rcv m = ConversationActions {
@@ -216,21 +190,12 @@
         :: forall snd rcv .
            ( Packable packing snd, Message snd, Unpackable packing rcv )
         => LL.NodeId
-<<<<<<< HEAD
-        -> (ConversationActions snd rcv m -> m ())
-=======
-        -> MessageName
-        -> (ConversationActions connState body rcv m -> m ())
->>>>>>> 8e25b7d8
+        -> (ConversationActions connState snd rcv m -> m ())
         -> m ()
     nodeWithConnectionTo = \nodeId f ->
         LL.withInOutChannel node nodeId $ \inchan outchan -> do
-<<<<<<< HEAD
             let msgName  = messageName (Proxy :: Proxy snd)
-                cactions :: ConversationActions snd rcv m
-=======
-            let cactions :: ConversationActions connState body rcv m
->>>>>>> 8e25b7d8
+                cactions :: ConversationActions connState snd rcv m
                 cactions = nodeConversationActions node nodeId packing inchan outchan
                             msgName connStates
             LL.writeChannel outchan . LBS.toChunks $
