--- conflicted
+++ resolved
@@ -49,11 +49,7 @@
 import           Universum
 
 import           Data.IP (IPv4)
-<<<<<<< HEAD
-=======
 import qualified Data.Set as Set (null)
-import           GHC.Show (Show (..))
->>>>>>> 03142d21
 import           Network.Broadcast.OutboundQueue (OutboundQ)
 import qualified Network.Broadcast.OutboundQueue as OQ
 import           Network.Broadcast.OutboundQueue.Types
@@ -330,12 +326,12 @@
 
 topologyHealthStatus :: MonadIO m => Topology kademlia -> OutboundQ msg nid Bucket -> m HealthStatus
 topologyHealthStatus topology = case topology of
-    TopologyCore{} -> const (pure topologyHealthStatusCore)
-    TopologyRelay{..} -> topologyHealthStatusRelay topologyMaxSubscrs
-    TopologyBehindNAT{} -> topologyHealthStatusNAT
-    TopologyP2P{} -> topologyHealthStatusP2P
+    TopologyCore{}        -> const (pure topologyHealthStatusCore)
+    TopologyRelay{..}     -> topologyHealthStatusRelay topologyMaxSubscrs
+    TopologyBehindNAT{}   -> topologyHealthStatusNAT
+    TopologyP2P{}         -> topologyHealthStatusP2P
     TopologyTraditional{} -> topologyHealthStatusTraditional
-    TopologyAuxx{} -> topologyHealthStatusAuxx
+    TopologyAuxx{}        -> topologyHealthStatusAuxx
 
 -- | Core nodes are always healthy.
 topologyHealthStatusCore :: HealthStatus
@@ -351,12 +347,12 @@
     let maxCapacityText :: Text
         maxCapacityText = case mbs of
             OQ.BucketSizeUnlimited -> fromString "unlimited"
-            OQ.BucketSizeMax x -> fromString (show x)
+            OQ.BucketSizeMax x     -> fromString (show x)
     spareCapacity <- OQ.bucketSpareCapacity oq BucketSubscriptionListener
     pure $ case spareCapacity of
-        OQ.SpareCapacity sc | sc == 0 -> HSUnhealthy (fromString "0/" <> maxCapacityText)
-        OQ.SpareCapacity sc           -> HSHealthy $ fromString (show sc) <> "/" <> maxCapacityText
-        OQ.UnlimitedCapacity          -> HSHealthy maxCapacityText
+        OQ.SpareCapacity sc  | sc == 0 -> HSUnhealthy (fromString "0/" <> maxCapacityText)
+        OQ.SpareCapacity sc  -> HSHealthy $ fromString (show sc) <> "/" <> maxCapacityText
+        OQ.UnlimitedCapacity -> HSHealthy maxCapacityText
 
 -- | Health of a behind-NAT node is good iff it is connected to some other node.
 topologyHealthStatusNAT
