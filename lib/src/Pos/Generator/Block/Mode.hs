--- conflicted
+++ resolved
@@ -21,65 +21,56 @@
 
 import           Universum
 
-import           Control.Lens.TH                  (makeLensesWith)
+import           Control.Lens.TH             (makeLensesWith)
 import qualified Control.Monad.Catch
-import           Control.Monad.Random.Strict      (RandT)
-import           Control.Monad.Trans.Control      (MonadBaseControl)
-import qualified Crypto.Random                    as Rand
-import           Data.Default                     (Default)
-import           Mockable                         (MonadMockable, Promise)
-import           System.Wlog                      (WithLogger, logWarning)
-
-import           Pos.Block.BListener              (MonadBListener (..))
-import           Pos.Block.Slog                   (HasSlogGState (..))
-import           Pos.Block.Types                  (Undo)
-import           Pos.Client.Txp.Addresses         (MonadAddresses (..))
-import           Pos.Configuration                (HasNodeConfiguration)
-import           Pos.Core                         (Address, GenesisWStakeholders (..),
-                                                   HasConfiguration, HasPrimaryKey (..),
-                                                   IsHeader, SlotId (..), Timestamp,
-                                                   epochOrSlotToSlot, getEpochOrSlot,
-                                                   largestPubKeyAddressBoot)
-import           Pos.Core.Block                   (Block, BlockHeader)
-import           Pos.Crypto                       (SecretKey)
-import           Pos.DB                           (DBSum, MonadBlockDBGeneric (..),
-                                                   MonadBlockDBGenericWrite (..), MonadDB,
-                                                   MonadDBRead)
-import qualified Pos.DB                           as DB
-import qualified Pos.DB.Block                     as BDB
-import           Pos.DB.DB                        (getTipHeader, gsAdoptedBVDataDefault)
-import           Pos.Delegation                   (DelegationVar, mkDelegationVar)
-import           Pos.Exception                    (reportFatalError)
-import           Pos.Generator.Block.Param        (BlockGenParams (..),
-                                                   HasBlockGenParams (..),
-                                                   HasTxGenParams (..))
-import qualified Pos.GState                       as GS
-import           Pos.Infra.Configuration          (HasInfraConfiguration)
-import           Pos.KnownPeers                   (MonadFormatPeers)
-import           Pos.Lrc                          (HasLrcContext, LrcContext (..))
-import           Pos.Network.Types                (HasNodeType (..), NodeType (..))
-import           Pos.Reporting                    (HasReportingContext (..),
-                                                   ReportingContext,
-                                                   emptyReportingContext)
-import           Pos.Slotting                     (HasSlottingVar (..), MonadSlots (..),
-                                                   MonadSlotsData, SlottingData,
-                                                   currentTimeSlottingSimple)
-<<<<<<< HEAD
-import           Pos.Ssc.Extra                    (SscMemTag, SscState, mkSscState)
-import           Pos.Ssc.GodTossing.Configuration (HasGtConfiguration)
-import           Pos.Ssc.Types                    (SscBlock)
-=======
-import           Pos.Ssc                          (SscMemTag, SscState,
-                                                   HasSscConfiguration, SscBlock,
-                                                   mkSscState)
->>>>>>> 6b733e06
-import           Pos.Txp                          (GenericTxpLocalData, MempoolExt,
-                                                   TxpGlobalSettings, TxpHolderTag,
-                                                   mkTxpLocalData)
-import           Pos.Update.Configuration         (HasUpdateConfiguration)
-import           Pos.Update.Context               (UpdateContext, mkUpdateContext)
-import           Pos.Util                         (HasLens (..), Some, newInitFuture,
-                                                   postfixLFields)
+import           Control.Monad.Random.Strict (RandT)
+import           Control.Monad.Trans.Control (MonadBaseControl)
+import qualified Crypto.Random               as Rand
+import           Data.Default                (Default)
+import           Mockable                    (MonadMockable, Promise)
+import           System.Wlog                 (WithLogger, logWarning)
+
+import           Pos.Block.BListener         (MonadBListener (..))
+import           Pos.Block.Slog              (HasSlogGState (..))
+import           Pos.Block.Types             (Undo)
+import           Pos.Client.Txp.Addresses    (MonadAddresses (..))
+import           Pos.Configuration           (HasNodeConfiguration)
+import           Pos.Core                    (Address, GenesisWStakeholders (..),
+                                              HasConfiguration, HasPrimaryKey (..),
+                                              IsHeader, SlotId (..), Timestamp,
+                                              epochOrSlotToSlot, getEpochOrSlot,
+                                              largestPubKeyAddressBoot)
+import           Pos.Core.Block              (Block, BlockHeader)
+import           Pos.Crypto                  (SecretKey)
+import           Pos.DB                      (DBSum, MonadBlockDBGeneric (..),
+                                              MonadBlockDBGenericWrite (..), MonadDB,
+                                              MonadDBRead)
+import qualified Pos.DB                      as DB
+import qualified Pos.DB.Block                as BDB
+import           Pos.DB.DB                   (getTipHeader, gsAdoptedBVDataDefault)
+import           Pos.Delegation              (DelegationVar, mkDelegationVar)
+import           Pos.Exception               (reportFatalError)
+import           Pos.Generator.Block.Param   (BlockGenParams (..), HasBlockGenParams (..),
+                                              HasTxGenParams (..))
+import qualified Pos.GState                  as GS
+import           Pos.Infra.Configuration     (HasInfraConfiguration)
+import           Pos.KnownPeers              (MonadFormatPeers)
+import           Pos.Lrc                     (HasLrcContext, LrcContext (..))
+import           Pos.Network.Types           (HasNodeType (..), NodeType (..))
+import           Pos.Reporting               (HasReportingContext (..), ReportingContext,
+                                              emptyReportingContext)
+import           Pos.Slotting                (HasSlottingVar (..), MonadSlots (..),
+                                              MonadSlotsData, SlottingData,
+                                              currentTimeSlottingSimple)
+import           Pos.Ssc                     (HasSscConfiguration, SscBlock, SscMemTag,
+                                              SscState, mkSscState)
+import           Pos.Txp                     (GenericTxpLocalData, MempoolExt,
+                                              TxpGlobalSettings, TxpHolderTag,
+                                              mkTxpLocalData)
+import           Pos.Update.Configuration    (HasUpdateConfiguration)
+import           Pos.Update.Context          (UpdateContext, mkUpdateContext)
+import           Pos.Util                    (HasLens (..), Some, newInitFuture,
+                                              postfixLFields)
 
 -- Remove this once there's no #ifdef-ed Pos.Txp import
 {-# ANN module ("HLint: ignore Use fewer imports" :: Text) #-}
