module Daedalus.ClientApi where

import Prelude
import Daedalus.BackendApi as B
import Daedalus.Crypto as Crypto
import Data.Array as A
import Data.Base58 as B58
import Data.String.Base64 as B64

import Control.Monad.Eff (Eff)
import Control.Monad.Eff.Exception (EXCEPTION)
import Control.Monad.Eff.Ref (newRef, REF)
import Control.Monad.Error.Class (throwError)
import Control.Promise (Promise, fromAff)
import Daedalus.Types (getProfileLocale, mkBackupPhrase, mkCAccountId, mkCAccountInit, mkCAccountMeta, mkCCoin, mkCId, mkCInitialized, mkCPaperVendWalletRedeem, mkCPassPhrase, mkCProfile, mkCTxId, mkCTxMeta, mkCWalletInit, mkCWalletMeta, mkCWalletRedeem, optionalString)
import Daedalus.WS (WSConnection(WSNotConnected), mkWSState, ErrorCb, NotifyCb, openConn)
import Data.Argonaut (Json)
import Data.Argonaut.Generic.Aeson (encodeJson)
<<<<<<< HEAD
import Data.String.Base64 as B64
import Data.Base58 as B58
import Data.Array as A
import Data.String (length, stripSuffix, Pattern (..))
import Data.Maybe (isJust, maybe)
import Data.Function.Eff (EffFn1, mkEffFn1, EffFn2, mkEffFn2, EffFn4, mkEffFn4, EffFn5, mkEffFn5, EffFn3, mkEffFn3, EffFn6, mkEffFn6, EffFn7, mkEffFn7, EffFn8, mkEffFn8)
import WebSocket (WEBSOCKET)
import Control.Monad.Error.Class (throwError)
import Data.Either (either)
import Daedalus.Crypto as Crypto
import Daedalus.TLS (TLSOptions, FS, initTLS, getWSSOptions)
import Node.HTTP (HTTP)

-- TLS

tlsInit :: forall eff. EffFn1 (fs :: FS, err :: EXCEPTION | eff) String TLSOptions
tlsInit = mkEffFn1 initTLS

getLocale :: forall eff. EffFn1 (http :: HTTP, err :: EXCEPTION | eff) TLSOptions (Promise Json)
getLocale = mkEffFn1 \tls -> fromAff $ map encodeJson (getProfileLocale <$> B.getProfile tls)

updateLocale :: forall eff. EffFn2 (http :: HTTP, err :: EXCEPTION | eff) TLSOptions String (Promise Json)
updateLocale = mkEffFn2 \tls locale -> fromAff <<< map encodeJson <<< B.updateProfile tls $ mkCProfile locale

getWallets :: forall eff. EffFn1 (http :: HTTP, err :: EXCEPTION | eff) TLSOptions (Promise Json)
getWallets = mkEffFn1 $ fromAff <<< map encodeJson <<< B.getWallets

getWallet :: forall eff. EffFn2 (http :: HTTP, err :: EXCEPTION | eff) TLSOptions String (Promise Json)
getWallet = mkEffFn2 \tls -> fromAff <<< map encodeJson <<< B.getWallet tls <<< mkCAddress

getHistory :: forall eff. EffFn4 (http :: HTTP, err :: EXCEPTION | eff) TLSOptions String Int Int (Promise Json)
getHistory = mkEffFn4 \tls addr skip limit -> fromAff <<< map encodeJson $
    B.getHistory
        tls
        (mkCAddress addr)
        skip
        limit

searchHistory :: forall eff. EffFn5 (http :: HTTP, err :: EXCEPTION | eff) TLSOptions String String Int Int (Promise Json)
searchHistory = mkEffFn5 \tls addr search skip limit -> fromAff <<< map encodeJson $
    B.searchHistory
        tls
        (mkCAddress addr)
        search
        skip
        limit

send :: forall eff. EffFn5 (http :: HTTP, err :: EXCEPTION | eff) TLSOptions String String String String (Promise Json)
send = mkEffFn5 \tls addrFrom addrTo amount spendingPassword -> fromAff <<< map encodeJson $
    B.send
        tls
        (mkCPassPhrase spendingPassword)
        (mkCAddress addrFrom)
        (mkCAddress addrTo)
        (mkCCoin amount)

sendExtended :: forall eff. EffFn8 (http :: HTTP, err :: EXCEPTION | eff) TLSOptions String String String String String String String (Promise Json)
sendExtended = mkEffFn8 \tls addrFrom addrTo amount curr title desc spendingPassword -> fromAff <<< map encodeJson $
    B.sendExtended
        tls
        (mkCPassPhrase spendingPassword)
        (mkCAddress addrFrom)
        (mkCAddress addrTo)
        (mkCCoin amount)
        (mkCCurrency curr)
        title
        desc
=======
import Data.Either (either)
import Data.Foreign (Foreign)
import Data.Function.Eff (EffFn1, mkEffFn1, EffFn2, mkEffFn2, EffFn4, mkEffFn4, EffFn5, mkEffFn5, EffFn3, mkEffFn3, EffFn6, mkEffFn6)
import Data.Maybe (isJust, maybe, Maybe(..))
import Data.String (length, stripSuffix, Pattern(..))
import Network.HTTP.Affjax (AJAX)

import WebSocket (WEBSOCKET)

-- WARNING: this documentation is out of date because of aggresive changes made to the api!

--------------------------------------------------------------------------------
-- TEST ------------------------------------------------------------------------

-- | Resets wallet database (metadata) and wallets/keys
-- | This should be used only in testing.
-- |
-- | Example in nodejs:
-- | ```js
-- | > api.testReset().then(console.log).catch(console.log)
-- | Promise { <pending> }
-- | > {}
-- | ```
testReset :: forall eff. Eff (ajax :: AJAX | eff) (Promise Unit)
testReset = fromAff B.testReset

--------------------------------------------------------------------------------
-- Wallet Sets ---------------------------------------------------------------------

-- | Gets specified wallet set
-- Arguments: wallet set id/hash
-- Returns json representation of requested wallet set
-- Example in nodejs:
-- | ```js
-- | > api.getWallet('1fjgSiJKbzJGMsHouX9HDtKai9cmvPzoTfrmYGiFjHpeDhW').then(console.log).catch(console.log)
-- | Promise { <pending> }
-- | > { cwAccountsNumber: 0,
-- |   cwMeta: { cwName: 'test' },
-- |   cwPassphraseLU: 1494583348.3572557,
-- |   cwHasPassphrase: true,
-- |   cwId: '1fjgSiJKbzJGMsHouX9HDtKai9cmvPzoTfrmYGiFjHpeDhW' }
-- | ```
getWallet :: forall eff. EffFn1 (ajax :: AJAX | eff) String (Promise Json)
getWallet = mkEffFn1 $ fromAff <<< map encodeJson <<< B.getWallet <<< mkCId

-- | Gets all wallet sets
-- Arguments:
-- Returns json representation of all wallet sets
-- Example in nodejs:
-- | ```js
-- | > api.getWallets().then(console.log).catch(console.log)
-- | Promise { <pending> }
-- | > [ { cwAccountsNumber: 0,
-- |     cwMeta: { cwUnit: 0, cwName: 'test', cwAssurance: 'CWANormal' },
-- |     cwPassphraseLU: 1495542169.630769,
-- |     cwId: '1fjgSiJKbzJGMsHouX9HDtKai9cmvPzoTfrmYGiFjHpeDhW',
-- |     cwHasPassphrase: true,
-- |     cwAmount: { getCCoin: '0' } },
-- |   { cwAccountsNumber: 1,
-- |     cwMeta:
-- |      { cwUnit: 0,
-- |        cwName: 'Precreated wallet set full of money',
-- |        cwAssurance: 'CWANormal' },
-- |     cwPassphraseLU: 1495541138.013531,
-- |     cwId: '1gCC3J43QAZo3fZiUTuyfYyT8sydFJHdhPnFFmckXL7mV3f',
-- |     cwHasPassphrase: false,
-- |     cwAmount: { getCCoin: '50000' } } ]
-- | ```
getWallets :: forall eff. Eff (ajax :: AJAX | eff) (Promise Json)
getWallets = fromAff $ map encodeJson B.getWallets

-- | Creates a new wallet set.
-- Arguments: wallet set name, mnemonics, spending password (set to empty string if you don't want to set password)
-- Returns json representation of created wallet set
-- Example in nodejs:
-- | ```js
-- | > api.newWallet('test', 'CWANormal', 0, 'transfer uniform grunt excess six veteran vintage warm confirm vote nephew allow', 'pass').then(console.log).catch(console.log)
-- | Promise { <pending> }
-- | > { cwAccountsNumber: 0,
-- |   cwMeta: { cwName: 'test' },
-- |   cwPassphraseLU: 1494583348.3572557,
-- |   cwHasPassphrase: true,
-- |   cwId: '1fjgSiJKbzJGMsHouX9HDtKai9cmvPzoTfrmYGiFjHpeDhW' }
-- | ```
newWallet
    :: forall eff.
    EffFn5 (ajax :: AJAX, err :: EXCEPTION, crypto :: Crypto.CRYPTO | eff)
    String
    String
    Int
    String
    Foreign
    (Promise Json)
newWallet = mkEffFn5 cNewWallet
  where
    cNewWallet
        :: String
        -> String
        -> Int
        -> String
        -> Foreign
        -> Eff (ajax :: AJAX, err :: EXCEPTION, crypto :: Crypto.CRYPTO | eff) (Promise Json)
    cNewWallet wSetName wsAssurance wsUnit mnemonic spendingPassword = do
        pass <- mkCPassPhrase spendingPassword
        let cWalletInit    = mkCWalletInit wSetName wsAssurance wsUnit mnemonic
        let newCWallet     = B.newWallet pass

        fromAff <<< map encodeJson $ either throwError newCWallet cWalletInit

-- | Get meta information from given wallet
-- Arguments: wallet object/identifier, name, assurance, unit
-- Returns json representation of wallets within given wallet id
-- Example in nodejs:
-- | ```js
-- | > api.updateWallet('1fjgSiJKbzJGMsHouX9HDtKai9cmvPzoTfrmYGiFjHpeDhW', 'Initial wallet','CWANormal',0).then(console.log)
-- | Promise { <pending> }
-- | > { cwAccountsNumber: 0,
-- |   cwMeta: { cwName: 'Initial wallet', cwAssurance: 'CWANormal', cwUnit: 0 },
-- |   cwPassphraseLU: 1494583348.3572557,
-- |   cwHasPassphrase: true,
-- |   cwId: '1fjgSiJKbzJGMsHouX9HDtKai9cmvPzoTfrmYGiFjHpeDhW' }
-- | ```
updateWallet :: forall eff. EffFn4 (ajax :: AJAX | eff) String String String Int (Promise Json)
updateWallet = mkEffFn4 \wId wName wAssurance wUnit -> fromAff <<< map encodeJson <<<
    B.updateWallet (mkCId wId) $ mkCWalletMeta wName wAssurance wUnit

-- TODO: note that restoreWallet and newWallet are the same. They will be unified in future

-- | Restores a new wallet set.
-- Arguments: wallet set name, mnemonics, spending password (set to empty string if you don't want to set password
-- Returns json representation of restored wallet set
-- Example in nodejs:
-- | ```js
-- | >  api.restoreWallet('test', 'CWANormal', 0, 'transfer uniform grunt excess six veteran vintage warm confirm vote nephew allow', 'pass').then(console.log).catch(console.log)
-- | Promise { <pending> }
-- | > Error: ServerError: Pos.Wallet.Web.Error.RequestError "Wallet set with that mnemonics already exists"
-- |
-- |
-- | >  api.deleteWallet('1fjgSiJKbzJGMsHouX9HDtKai9cmvPzoTfrmYGiFjHpeDhW').then(console.log).catch(console.log)
-- | Promise { <pending> }
-- | > {}
-- |
-- |
-- | >  api.restoreWallet('test', 'CWANormal', 0, 'transfer uniform grunt excess six veteran vintage warm confirm vote nephew allow', 'pass').then(console.log).catch(console.log)
-- | Promise { <pending> }
-- | > { cwAccountsNumber: 0,
-- |   cwMeta: { cwUnit: 0, cwName: 'test', cwAssurance: 'CWANormal' },
-- |   cwPassphraseLU: 1495542169.630769,
-- |   cwId: '1fjgSiJKbzJGMsHouX9HDtKai9cmvPzoTfrmYGiFjHpeDhW',
-- |   cwHasPassphrase: true,
-- |   cwAmount: { getCCoin: '0' } }
-- | ```

-- either throwError ( $ mkCPassPhrase spendingPassword) $ mkCWalletInit wSetName wsAssurance wsUnit mnemonic

-- instance derivedErrorFromForeignError :: Error (NonEmptyList ForeignError) where

restoreWallet
    :: forall eff.
    EffFn5 (ajax :: AJAX, err :: EXCEPTION | eff)
    String
    String
    Int
    String
    Foreign
    (Promise Json)
restoreWallet = mkEffFn5 cRestoreWallet
  where
    cRestoreWallet
        :: String
        -> String
        -> Int
        -> String
        -> Foreign
        -> Eff (ajax :: AJAX, err :: EXCEPTION | eff) (Promise Json)
    cRestoreWallet wSetName wsAssurance wsUnit mnemonic spendingPassword = do
        pass <- mkCPassPhrase spendingPassword
        let cWalletInit    = mkCWalletInit wSetName wsAssurance wsUnit mnemonic
        let restoredWallet = B.restoreWallet pass

        fromAff <<< map encodeJson $ either throwError restoredWallet cWalletInit

-- | Rename a wallet set.
-- Arguments: wallet set id/hash, name
-- Returns json representation of renamed wallet set
-- Example in nodejs:
-- | ```js
-- | >  api.renameWalletSet('1fjgSiJKbzJGMsHouX9HDtKai9cmvPzoTfrmYGiFjHpeDhW', 'testing').then(console.log).catch(console.log)
-- | Promise { <pending> }
-- | > { cwAccountsNumber: 0,
-- |   cwMeta: { cwUnit: 0, cwName: 'testing', cwAssurance: 'CWANormal' },
-- |   cwPassphraseLU: 1495542169.630769,
-- |   cwId: '1fjgSiJKbzJGMsHouX9HDtKai9cmvPzoTfrmYGiFjHpeDhW',
-- |   cwHasPassphrase: true,
-- |   cwAmount: { getCCoin: '0' } }
-- |
-- | >  api.renameWalletSet('1fjgSiJKbzJGMsHouX9HDtKai9cmvPzoTfrmYGiFjHpeDhW', 'test').then(console.log).catch(console.log)
-- | Promise { <pending> }
-- | > { cwAccountsNumber: 0,
-- |   cwMeta: { cwUnit: 0, cwName: 'test', cwAssurance: 'CWANormal' },
-- |   cwPassphraseLU: 1495542169.630769,
-- |   cwId: '1fjgSiJKbzJGMsHouX9HDtKai9cmvPzoTfrmYGiFjHpeDhW',
-- |   cwHasPassphrase: true,
-- |   cwAmount: { getCCoin: '0' } }
-- | ```
renameWalletSet :: forall eff. EffFn2 (ajax :: AJAX | eff) String String (Promise Json)
renameWalletSet = mkEffFn2 \wSetId name -> fromAff <<< map encodeJson $ B.renameWalletSet (mkCId wSetId) name

-- | Import a wallet set.
-- Arguments: file path to the wallet set on a filesystem, spending password (set to empty string if you don't want to set password)
-- Returns json representation of imported wallet set
-- Example in nodejs:
-- | ```js
-- | > api.importWallet('/home/akegalj/projects/serokell/cardano-sl/keys/2.key.hd', '').then(console.log).catch(console.log)
-- | Promise { <pending> }
-- | > { cwAccountsNumber: 0,
-- |   cwMeta:
-- |    { cwUnit: 0,
-- |      cwName: 'Genesis wallet set',
-- |      cwAssurance: 'CWANormal' },
-- |   cwPassphraseLU: 1495545014.377285,
-- |   cwId: '1feqWtoyaxFyvKQFWo46vHSc7urynGaRELQE62T74Y3RBs8',
-- |   cwHasPassphrase: false,
-- |   cwAmount: { getCCoin: '0' } }
-- | ```
importWallet
    :: forall eff.
    EffFn2 (ajax :: AJAX, err :: EXCEPTION | eff)
    String
    Foreign
    (Promise Json)
importWallet = mkEffFn2 cImportWallet
  where
    cImportWallet
        :: String
        -> Foreign
        -> Eff (ajax :: AJAX, err :: EXCEPTION | eff) (Promise Json)
    cImportWallet filePath spendingPassword = do
        pass <- mkCPassPhrase spendingPassword
        let importedWallet = B.importWallet pass filePath
        fromAff <<< map encodeJson $ importedWallet

-- | Rename a wallet set.
-- Arguments: wallet set id/hash, old spending password (set to empty string if there is no password), new spending password (set to empty string if you want to remove password)
-- Returns json representation of renamed wallet set
-- Example in nodejs:
-- | ```js
-- | > api.changeWalletPass('1fjgSiJKbzJGMsHouX9HDtKai9cmvPzoTfrmYGiFjHpeDhW', 'pass', 'pass2').then(console.log).catch(console.log)
-- | Promise { <pending> }
-- | > {}
-- | ```
changeWalletPass
    :: forall eff.
    EffFn3  (ajax :: AJAX, err :: EXCEPTION | eff)
    String
    Foreign
    Foreign
    (Promise Unit)
changeWalletPass = mkEffFn3 cChangeWalletPass
  where
    cChangeWalletPass
        :: String
        -> Foreign
        -> Foreign
        -> Eff (ajax :: AJAX, err :: EXCEPTION | eff) (Promise Unit)
    cChangeWalletPass wSetId oldPass newPass = do
        oldPass' <- mkCPassPhrase oldPass
        newPass' <- mkCPassPhrase newPass
        let walletSetId = mkCId wSetId
        fromAff $ B.changeWalletPass walletSetId oldPass' newPass'

-- | Deletes a wallet set.
-- Arguments: wallet set identifier
-- Returns:
-- Example in nodejs:
-- | ```js
-- | > api.deleteWallet('1fjgSiJKbzJGMsHouX9HDtKai9cmvPzoTfrmYGiFjHpeDhW').then(console.log).catch(console.log)
-- | Promise { <pending> }
-- | > {}
-- | ```
deleteWallet :: forall eff. EffFn1 (ajax :: AJAX | eff) String (Promise Unit)
deleteWallet = mkEffFn1 $ fromAff <<< B.deleteWallet <<< mkCId

--------------------------------------------------------------------------------
-- Wallets ---------------------------------------------------------------------

-- | Get a wallet.
-- Arguments: wallet identifier
-- Returns json representation of a wallet
-- Example in nodejs:
-- | ```js
-- | > api.getAccount('1feqWtoyaxFyvKQFWo46vHSc7urynGaRELQE62T74Y3RBs8@2147483648').then(console.log).catch(console.log)
-- | Promise { <pending> }
-- | > { caMeta: { caName: 'Genesis wallet' },
-- |   caId: '1feqWtoyaxFyvKQFWo46vHSc7urynGaRELQE62T74Y3RBs8@2147483648',
-- |   caAmount: { getCCoin: '50000' },
-- |   cwAddresses:
-- |    [ { cadId: '19FLnEFfkaLsZqBqYHjPmCypZNHNZ7SBfMsntKgspqA96F18s6eeDy5GYjHmwXSECG6jRqWh9qqEAicpEXrNhpb8PuRNVL',
-- |        cadAmount: [Object] } ] }
-- | ```
getAccount :: forall eff. EffFn1 (ajax :: AJAX | eff) String (Promise Json)
getAccount = mkEffFn1 $ fromAff <<< map encodeJson <<< B.getAccount <<< mkCAccountId

-- | Get all wallets.
-- Arguments:
-- Returns json representation of all wallet sets
-- Example in nodejs:
-- | ```js
-- | > api.getAccounts().then(console.log).catch(console.log)
-- | Promise { <pending> }
-- | > [ { caMeta: { caName: 'Genesis wallet' },
-- |     caId: '1feqWtoyaxFyvKQFWo46vHSc7urynGaRELQE62T74Y3RBs8@2147483648',
-- |     caAmount: { getCCoin: '50000' },
-- |     cwAddresses: [ [Object] ] },
-- |   { caMeta: { caName: 'Initial wallet' },
-- |     caId: '1gCC3J43QAZo3fZiUTuyfYyT8sydFJHdhPnFFmckXL7mV3f@2147483648',
-- |     caAmount: { getCCoin: '50000' },
-- |     cwAddresses: [ [Object] ] } ]
-- | ```
getAccounts :: forall eff. Eff (ajax :: AJAX | eff) (Promise Json)
getAccounts = fromAff $ map encodeJson $ B.getAccounts Nothing

-- | Get wallets from specific wallet set.
-- Arguments: address/hash/id of a wallet set
-- Returns json representation of wallets within given wallet set id
-- Example in nodejs:
-- | ```js
-- | > api.getWalletAccounts('1gCC3J43QAZo3fZiUTuyfYyT8sydFJHdhPnFFmckXL7mV3f').then(console.log).catch(console.log)
-- | Promise { <pending> }
-- | > [ { caMeta: { caName: 'Initial wallet' },
-- |     caId: '1gCC3J43QAZo3fZiUTuyfYyT8sydFJHdhPnFFmckXL7mV3f@2147483648',
-- |     caAmount: { getCCoin: '50000' },
-- |     cwAddresses: [ [Object] ] } ]
-- | ```
getWalletAccounts :: forall eff. EffFn1 (ajax :: AJAX | eff) String (Promise Json)
getWalletAccounts = mkEffFn1 $ fromAff <<< map encodeJson <<< B.getAccounts <<< Just <<< mkCId

-- | Get meta information from given account
-- Arguments: account object/identifier, name
-- Returns json representation of account with the given account id
-- Example in nodejs:
-- | ```js
-- | > api.updateAccount('1gCC3J43QAZo3fZiUTuyfYyT8sydFJHdhPnFFmckXL7mV3f@2147483648','Initial wallet').then(console.log)
-- | Promise { <pending> }
-- | > { caMeta: { caName: 'CWTPersonal' },
-- |   caId: '1gCC3J43QAZo3fZiUTuyfYyT8sydFJHdhPnFFmckXL7mV3f@2147483648',
-- |   caAmount: { getCCoin: '50000' },
-- |   cwAddresses:
-- |    [ { cadId: '19Fv6JWbdLXRXqew721u2GEarEwc8rcfpAqsriRFPameyCkQLHsNDKQRpwsM7W1M587CiswPuY27cj7RUvNXcZWgTbPByq',
-- |        cadAmount: [Object] } ] }
-- | ```
updateAccount :: forall eff. EffFn2 (ajax :: AJAX | eff) String String (Promise Json)
updateAccount = mkEffFn2 \wId wName -> fromAff <<< map encodeJson <<<
    B.updateAccount (mkCAccountId wId) $ mkCAccountMeta wName

-- | Creates a new wallet.
-- Arguments: address/hash/id of a wallet set, type, currency, name, mnemonics, spending password (if empty string is given, wallet will be created with no spending password)
-- Returns json representation of newly created wallet
-- Example in nodejs:
-- | ```js
-- | > api.newAccount('1fjgSiJKbzJGMsHouX9HDtKai9cmvPzoTfrmYGiFjHpeDhW', 'trips', 'pass').then(console.log).catch(console.log)
-- | Promise { <pending> }
-- | > { caMeta: { caName: 'trips' },
-- |   caId: '1fjgSiJKbzJGMsHouX9HDtKai9cmvPzoTfrmYGiFjHpeDhW@3190108780',
-- |   caAmount: { getCCoin: '0' },
-- |   cwAddresses:
-- |    [ { cadId: '19M3DbeepAzN6xzSSErL8pk1JQA8oFkgE9L6LZfKXMiNpoPDjfDpJjWa3Jis1oCZVGMo1pM8tio2wifuhDPWzwCWS6sZfX',
-- |        cadAmount: [Object] } ] }
-- | ```
newAccount
    :: forall eff.
    EffFn3 (ajax :: AJAX, err :: EXCEPTION | eff)
    String
    String
    Foreign
    (Promise Json)
newAccount = mkEffFn3 cNewAccount
  where
    cNewAccount
        :: String
        -> String
        -> Foreign
        -> Eff (ajax :: AJAX, err :: EXCEPTION | eff) (Promise Json)
    cNewAccount wSetId wName spendingPassword = do
        pass <- mkCPassPhrase spendingPassword
        let accountInit = mkCAccountInit wName (mkCId wSetId)
        let newCAccount  = B.newAccount pass accountInit
        fromAff <<< map encodeJson $ newCAccount

-- | Deletes a wallet.
-- Arguments: wallet object/identifier
-- Returns:
-- Example in nodejs:
-- | ```js
-- | >  api.deleteAccount('1feqWtoyaxFyvKQFWo46vHSc7urynGaRELQE62T74Y3RBs8@2147483648').then(console.log).catch(console.log)
-- | Promise { <pending> }
-- | > {}
-- | ```
deleteAccount :: forall eff. EffFn1 (ajax :: AJAX | eff) String (Promise Unit)
deleteAccount = mkEffFn1 $ fromAff <<< B.deleteAccount <<< mkCAccountId

--------------------------------------------------------------------------------
-- Accounts ------------------------------------------------------------------

-- | Creates a new account in the wallet.
-- Arguments: wallet id, spending password
-- Returns json representation of newly created account
-- Example in nodejs:
-- | ```js
-- | > api.newWAddress('1fqJaRGbJnhyVUtrGrPs9SsyZz5fWhoC8sa8CypcKYYH565@2385431040', null).then(console.log).catch(console.log)
-- | Promise { <pending> }
-- | > { cadId: '19N52o4RrzEo6AxRzawAkbuMtnqPjrgat1USDMaRQG3uK46b7bNrpxMSLgd1sxvPUPFbGnmj9Kmj2Fb8H5W5Ez7g6voZMy',
-- |   cadAmount: { getCCoin: '0' } }
-- | ```
newWAddress
    :: forall eff.
    EffFn2 (ajax :: AJAX, err :: EXCEPTION | eff)
    String
    Foreign
    (Promise Json)
newWAddress = mkEffFn2 cNewWAddress
  where
    cNewWAddress
        :: String
        -> Foreign
        -> Eff (ajax :: AJAX, err :: EXCEPTION | eff) (Promise Json)
    cNewWAddress wId spendingPassword = do
        pass <- mkCPassPhrase spendingPassword
        let cAccountId  = mkCAccountId wId
        let newCAddress = B.newAddress pass cAccountId
        fromAff <<< map encodeJson $ newCAddress

--------------------------------------------------------------------------------
-- Addresses ------------------------------------------------------------------

-- | Checks is some string correct representation of a valid address
-- Arguments: currency for which we are checking address, string representation of an address to check
-- Returns true if address is valid in specific currency or false otherwise
-- Example in nodejs:
-- | ```js
-- | > api.isValidAddress('1feqWtoyaxFyvKQFWo46vHSc7urynGaRELQE62T74Y3RBs8').then(console.log).catch(console.log)
-- | Promise { <pending> }
-- | > true
-- |
-- | > api.isValidAddress('19MxMbcEskurDMdVX1h32Fi94Nojxp1gvwMYbDziZoPjGmJdssagaugyCqUUJVySKBdA1DUHbpYmQd6yTeFQqfrWWKx9gs').then(console.log).catch(console.log)
-- | Promise { <pending> }
-- | > true
-- |
-- | > api.isValidAddress('19MxMbcEskurDMdVX1h32Fi94Nojxp1gvwMYbDziZoPjGmJdssagaugyCqUUJVySKBdA1DUHbpYmQd6yTeFQqfrWWKx9g').then(console.log).catch(console.log)
-- | Promise { <pending> }
-- | > false
-- |
-- | > api.isValidAddress('1feqWtoyaxFyvKQFWo46vHSc7urynGaRELQE62T74Y3RBs9').then(console.log).catch(console.log)
-- | Promise { <pending> }
-- | > false
isValidAddress :: forall eff. EffFn1 (ajax :: AJAX | eff) String (Promise Boolean)
isValidAddress = mkEffFn1 $ fromAff <<< B.isValidAddress

--------------------------------------------------------------------------------
-- Profiles --------------------------------------------------------------------

-- | Gets user locale.
-- Arguments:
-- Returns users locale
-- Example in nodejs:
-- | ```js
-- | > api.getLocale().then(console.log).catch(console.log)
-- | Promise { <pending> }
-- | > en-US
-- | ```
getLocale :: forall eff. Eff (ajax :: AJAX | eff) (Promise String)
getLocale = fromAff $ getProfileLocale <$> B.getProfile

-- | Sets user locale.
-- Arguments: new user locale
-- Returns users locale
-- Example in nodejs:
-- | ```js
-- | > api.updateLocale('en-US').then(console.log).catch(console.log)
-- | Promise { <pending> }
-- | > en-US
-- | ```
updateLocale :: forall eff. EffFn1 (ajax :: AJAX | eff) String (Promise String)
updateLocale = mkEffFn1 \locale -> fromAff <<< map getProfileLocale <<< B.updateProfile $ mkCProfile locale

--------------------------------------------------------------------------------
-- Transactions ----------------------------------------------------------------

-- | Creates a new payment.
-- Arguments: wallet object/id, address id/hash, amount to send, spending password (leave empty string if you don't want to use spending password)
-- Returns a created transaction
-- Example in nodejs:
-- | ```js
-- | > api.newPayment('1gCC3J43QAZo3fZiUTuyfYyT8sydFJHdhPnFFmckXL7mV3f@2147483648', '19MxMbcEskurDMdVX1h32Fi94Nojxp1gvwMYbDziZoPjGmJdssagaugyCqUUJVySKBdA1DUHbpYmQd6yTeFQqfrWWKx9gs', 1, '').then(console.log).catch(console.log)
-- | Promise { <pending> }
-- | > { ctOutputAddrs:
-- |    [ '19FQ6bXnyQaTS2JximL4nQJK9BYAvrBe46532WsWHi8SW7kVwqza61UY3iLzYeKMi9akhsx6f5dhA5UiRgoAFRw8dGDuCV',
-- |      '19MxMbcEskurDMdVX1h32Fi94Nojxp1gvwMYbDziZoPjGmJdssagaugyCqUUJVySKBdA1DUHbpYmQd6yTeFQqfrWWKx9gs' ],
-- |   ctMeta:
-- |    { ctmTitle: '',
-- |      ctmDescription: '',
-- |      ctmDate: 1495462376.0430539,
-- |      ctmCurrency: 'ADA' },
-- |   ctInputAddrs: [ '19Fv6JWbdLXRXqew721u2GEarEwc8rcfpAqsriRFPameyCkQLHsNDKQRpwsM7W1M587CiswPuY27cj7RUvNXcZWgTbPByq' ],
-- |   ctId: '7ad2d409d4e6cbb9c4eec6e76e54addfddb1a0bad9cdc4e46e4d786991a9bda3',
-- |   ctConfirmations: 0,
-- |   ctAmount: { getCoin: '50000' } }
-- | ```
newPayment
    :: forall eff.
    EffFn4 (ajax :: AJAX, err :: EXCEPTION | eff)
    String
    String
    String
    Foreign
    (Promise Json)
newPayment = mkEffFn4 cNewPayment
  where
    cNewPayment
        :: String
        -> String
        -> String
        -> Foreign
        -> Eff  (ajax :: AJAX, err :: EXCEPTION | eff) (Promise Json)
    cNewPayment wFrom addrTo amount spendingPassword = do
        pass <- mkCPassPhrase spendingPassword
        let accountId   = mkCAccountId wFrom
        let cId         = mkCId addrTo
        let cAmount     = mkCCoin amount
        let newCPayment = B.newPayment pass accountId cId cAmount

        fromAff <<< map encodeJson $ newCPayment

-- TODO: add documentation
-- This is similar to newPayment, except it returns how much fees would the payment take
txFee
    :: forall eff.
    EffFn3 (ajax :: AJAX, err :: EXCEPTION | eff)
    String
    String
    String
    (Promise Json)
txFee = mkEffFn3 cTxFee
  where
    cTxFee
        :: String
        -> String
        -> String
        -> Eff  (ajax :: AJAX, err :: EXCEPTION | eff) (Promise Json)
    cTxFee wFrom addrTo amount = do
        let accountId   = mkCAccountId wFrom
        let cId         = mkCId addrTo
        let cAmount     = mkCCoin amount
        let txFee'      = B.txFee accountId cId cAmount

        fromAff <<< map encodeJson $ txFee'


-- | Updates transaction meta data.
-- Arguments: wallet object/id, transaction id/hash, currency, title, description, date
-- Returns
-- Example in nodejs:
-- | ```js
-- | > api.updateTransaction('1gCC3J43QAZo3fZiUTuyfYyT8sydFJHdhPnFFmckXL7mV3f@2147483648', 'cc7576fef33a4a60865f9149792fa7359f44eca6745aeb1ba751185bab9bd7ac', 'ADA', 'Manager task', 'Managing people and other stuff', 1494935150.0468155).then(console.log).catch(console.log)
-- | Promise { <pending> }
-- | > {}
-- | ```
updateTransaction :: forall eff. EffFn3 (ajax :: AJAX | eff) String String Number (Promise Unit)
updateTransaction = mkEffFn3 \wId ctxId ctmDate -> fromAff $
    B.updateTransaction
    (mkCAccountId wId)
    (mkCTxId ctxId)
    (mkCTxMeta ctmDate)

-- | Get transactions of specified wallet
-- Arguments: wallet object/id, skip, limit
-- Returns a pair of transacts retrieved from the history and total number of transactions in specified wallet
-- Example in nodejs:
-- | ```js
-- | > api.getHistory('1gCC3J43QAZo3fZiUTuyfYyT8sydFJHdhPnFFmckXL7mV3f@2147483648', 0, 10).then(console.log).catch(console.log)
-- | Promise { <pending> }
-- | > [ [ { ctOutputAddrs: [Object],
-- |       ctMeta: [Object],
-- |       ctInputAddrs: [Object],
-- |       ctId: '7ad2d409d4e6cbb9c4eec6e76e54addfddb1a0bad9cdc4e46e4d786991a9bda3',
-- |       ctConfirmations: 0,
-- |       ctAmount: [Object] },
-- |     { ctOutputAddrs: [Object],
-- |       ctMeta: [Object],
-- |       ctInputAddrs: [Object],
-- |       ctId: '0295cf235dce9ead02134d1114135c47710fc273593f4324b595e93870979c5f',
-- |       ctConfirmations: 0,
-- |       ctAmount: [Object] } ],
-- |   2 ]
-- | ```

getHistory :: forall eff. EffFn5 (ajax :: AJAX, err :: EXCEPTION | eff) Foreign Foreign Foreign Int Int (Promise Json)
getHistory = mkEffFn5 \wIdF acIdF addressIdF skip limit -> do
    wId <- optionalString wIdF "walletId"
    acId <- optionalString acIdF "accountId"
    addressId <- optionalString addressIdF "addressId"
    fromAff <<< map encodeJson $ do
        B.getHistory
            (mkCId <$> wId)
            (mkCAccountId <$> acId)
            (mkCId <$> addressId)
            (Just skip)
            (Just limit)

getHistoryByAccount :: forall eff. EffFn3 (ajax :: AJAX | eff) String Int Int (Promise Json)
getHistoryByAccount = mkEffFn3 \acId skip limit -> fromAff <<< map encodeJson $
    B.getHistory
    Nothing
    (Just $ mkCAccountId acId)
    Nothing
    (Just skip)
    (Just limit)

-- TODO: this is a workaround https://issues.serokell.io/issue/CSM-300
getHistoryByWallet :: forall eff. EffFn3 (ajax :: AJAX | eff) String Int Int (Promise Json)
getHistoryByWallet = mkEffFn3 \wId skip limit -> fromAff <<< map encodeJson $
    B.getHistory
    (Just $ mkCId wId)
    Nothing
    Nothing
    (Just skip)
    (Just limit)

-- | Gets transactions that match some search criteria
-- Arguments: wallet object/id, narrow the search to account hash/id, search string, skip, limit
-- Returns a pair of transacts retrieved from the history and total number of transactions in specified wallet/account
-- Example in nodejs:
-- | ```js
-- | > api.searchAccountHistory('1gCC3J43QAZo3fZiUTuyfYyT8sydFJHdhPnFFmckXL7mV3f@2147483648', '19GfdoC3ytim4rsTXRMp5At6Bmt512XkcbUwGV69jqWvuRhU5HS5gNAbQ6JpUDavDiKRNMb9iyp6vKUCdJiaKLJdhmcQN9', '', 0, 10).then(console.log).catch(console.log)
-- | Promise { <pending> }
-- | > [ [ { ctOutputAddrs: [Object],
-- |       ctMeta: [Object],
-- |       ctInputAddrs: [Object],
-- |       ctId: '7ad2d409d4e6cbb9c4eec6e76e54addfddb1a0bad9cdc4e46e4d786991a9bda3',
-- |       ctConfirmations: 0,
-- |       ctAmount: [Object] },
-- |     { ctOutputAddrs: [Object],
-- |       ctMeta: [Object],
-- |       ctInputAddrs: [Object],
-- |       ctId: '0295cf235dce9ead02134d1114135c47710fc273593f4324b595e93870979c5f',
-- |       ctConfirmations: 0,
-- |       ctAmount: [Object] } ],
-- |   2 ]
-- | ```
getAddressHistory :: forall eff. EffFn4 (ajax :: AJAX | eff) String String Int Int (Promise Json)
getAddressHistory = mkEffFn4 \acId address skip limit -> fromAff <<< map encodeJson $
    B.getHistory
    Nothing
    (Just $ mkCAccountId acId)
    (Just $ mkCId address)
    (Just skip)
    (Just limit)


--------------------------------------------------------------------------------
-- Updates ---------------------------------------------------------------------

-- Example in nodejs:
-- | ```js
-- | > api.nextUpdate().then(console.log).catch(console.log)
-- | Promise { <pending> }
-- | > Error: ServerError: Pos.Wallet.Web.Error.Internal "No updates available"
-- |     at Object.exports.error (/home/ksaric/projects/haskell/cardano-sl/daedalus/output/Control.Monad.Eff.Exception/foreign.js:8:10)
-- |     at mkServerError (/home/ksaric/projects/haskell/cardano-sl/daedalus/output/Daedalus.BackendApi/index.js:94:44)
-- |     at /home/ksaric/projects/haskell/cardano-sl/daedalus/output/Data.Either/index.js:256:33
-- |     at /home/ksaric/projects/haskell/cardano-sl/daedalus/output/Data.Either/index.js:230:24
-- |     at /home/ksaric/projects/haskell/cardano-sl/daedalus/output/Daedalus.BackendApi/index.js:102:127
-- |     at /home/ksaric/projects/haskell/cardano-sl/daedalus/output/Daedalus.BackendApi/index.js:128:207
-- |     at /home/ksaric/projects/haskell/cardano-sl/daedalus/output/Control.Monad.Aff/foreign.js:182:21
-- |     at /home/ksaric/projects/haskell/cardano-sl/daedalus/output/Control.Monad.Aff/foreign.js:147:5
-- |     at /home/ksaric/projects/haskell/cardano-sl/daedalus/output/Control.Monad.Aff/foreign.js:176:17
-- |     at /home/ksaric/projects/haskell/cardano-sl/daedalus/output/Control.Monad.Aff/foreign.js:182:25
-- | ```
nextUpdate :: forall eff. Eff (ajax :: AJAX | eff) (Promise Json)
nextUpdate = fromAff $ map encodeJson B.nextUpdate
>>>>>>> 5e82d12a

-- Example in nodejs:
-- | ```js
-- | > api.applyUpdate().then(console.log).catch(console.log)
-- | Promise { <pending> }
-- | > {}
-- | ```
applyUpdate :: forall eff. Eff (ajax :: AJAX | eff) (Promise Unit)
applyUpdate = fromAff B.applyUpdate

--------------------------------------------------------------------------------
-- Redemptions -----------------------------------------------------------------

-- TODO: this endpoint wasn’t verified yet! Need to be tested with genesis block prepared for redeeming!
-- Example in nodejs:
-- | ```js
-- | > api.redeemAda('lwIF94R9AYRwBy0BkVVpLhwtsG3CmqDvMahlQr3xKEY=', '1gCC3J43QAZo3fZiUTuyfYyT8sydFJHdhPnFFmckXL7mV3f@2147483648', '').then(console.log).catch(console.log)
-- | Promise { <pending> }
-- | > Error: ServerError: Pos.Wallet.Web.Error.RequestError "Cannot send redemption transaction: Failed to prepare inputs!"
-- |     at Object.exports.error (/home/ksaric/projects/haskell/cardano-sl/daedalus/output/Control.Monad.Eff.Exception/foreign.js:8:10)
-- |     at mkServerError (/home/ksaric/projects/haskell/cardano-sl/daedalus/output/Daedalus.BackendApi/index.js:94:44)
-- |     at /home/ksaric/projects/haskell/cardano-sl/daedalus/output/Data.Either/index.js:256:33
-- |     at /home/ksaric/projects/haskell/cardano-sl/daedalus/output/Data.Either/index.js:230:24
-- |     at /home/ksaric/projects/haskell/cardano-sl/daedalus/output/Daedalus.BackendApi/index.js:102:127
-- |     at /home/ksaric/projects/haskell/cardano-sl/daedalus/output/Daedalus.BackendApi/index.js:128:207
-- |     at /home/ksaric/projects/haskell/cardano-sl/daedalus/output/Control.Monad.Aff/foreign.js:182:21
-- |     at /home/ksaric/projects/haskell/cardano-sl/daedalus/output/Control.Monad.Aff/foreign.js:147:5
-- |     at /home/ksaric/projects/haskell/cardano-sl/daedalus/output/Control.Monad.Aff/foreign.js:176:17
-- |     at /home/ksaric/projects/haskell/cardano-sl/daedalus/output/Control.Monad.Aff/foreign.js:182:25
-- | ```
redeemAda
    :: forall eff.
    EffFn3 (ajax :: AJAX, err :: EXCEPTION, crypto :: Crypto.CRYPTO | eff)
    String
    String
    Foreign
    (Promise Json)
redeemAda = mkEffFn3 cRedeemAda
  where
    cRedeemAda
        :: String
        -> String
        -> Foreign
        -> Eff (ajax :: AJAX, err :: EXCEPTION, crypto :: Crypto.CRYPTO | eff) (Promise Json)
    cRedeemAda seed wId spendingPassword = do
        pass <- mkCPassPhrase spendingPassword
        let accountId    = mkCAccountId wId
        let walletRedeem = mkCWalletRedeem seed accountId
        let redeemedAda  = B.redeemAda pass walletRedeem

        fromAff <<< map encodeJson $ redeemedAda

-- TODO: this endpoint wasn’t verified yet! Need to be tested with genesis block prepared for redeeming!
-- Example in nodejs:
-- | ```js
-- | > api.redeemAdaPaperVend('lwIF94R9AYRwBy0BkVVpLhwtsG3CmqDvMahlQr3xKEY=', 'transfer uniform grunt excess six veteran vintage warm confirm vote nephew allow', '1gCC3J43QAZo3fZiUTuyfYyT8sydFJHdhPnFFmckXL7mV3f@2147483648', '').then(console.log).catch(console.log)
-- | Promise { <pending> }
-- | > Error: Invalid mnemonic: mnemonic should have at least 12 words
-- |     at Object.exports.error (/home/ksaric/projects/haskell/cardano-sl/daedalus/output/Control.Monad.Eff.Exception/foreign.js:8:10)
-- |     at /home/ksaric/projects/haskell/cardano-sl/daedalus/output/Daedalus.Types/index.js:152:72
-- |     at /home/ksaric/projects/haskell/cardano-sl/daedalus/output/Daedalus.Types/index.js:165:91
-- |     at /home/ksaric/projects/haskell/cardano-sl/daedalus/output/Daedalus.Types/index.js:182:98
-- |     at /home/ksaric/projects/haskell/cardano-sl/daedalus/output/Daedalus.ClientApi/index.js:109:407
-- |     at Object.redeemAdaPaperVend (/home/ksaric/projects/haskell/cardano-sl/daedalus/output/Data.Function.Eff/foreign.js:21:23)
-- |     at repl:1:5
-- |     at ContextifyScript.Script.runInThisContext (vm.js:23:33)
-- |     at REPLServer.defaultEval (repl.js:336:29)
-- |     at bound (domain.js:280:14)
-- | ```
-- NOTE: if you will be bumping bip39 to >=2.2.0 be aware of https://issues.serokell.io/issue/VD-95 . In this case you will have to modify how we validate paperVendMnemonics.
redeemAdaPaperVend
    :: forall eff.
    EffFn4 (ajax :: AJAX, err :: EXCEPTION, crypto :: Crypto.CRYPTO | eff)
    String
    String
    String
    Foreign
    (Promise Json)
redeemAdaPaperVend = mkEffFn4 cRedeemAdaPaperVend
  where
    cRedeemAdaPaperVend
        :: String
        -> String
        -> String
        -> Foreign
        -> Eff (ajax :: AJAX, err :: EXCEPTION, crypto :: Crypto.CRYPTO | eff) (Promise Json)
    cRedeemAdaPaperVend seed mnemonic wId spendingPassword = do
        pass <- mkCPassPhrase spendingPassword
        let accountId    = mkCAccountId wId
        let walletRedeem = mkCPaperVendWalletRedeem seed mnemonic accountId
        let redeemedAda  = B.redeemAdaPaperVend pass

        fromAff <<< map encodeJson $ either throwError (B.redeemAdaPaperVend pass) walletRedeem

<<<<<<< HEAD
newWallet :: forall eff . EffFn6 (http :: HTTP, err :: EXCEPTION, crypto :: Crypto.CRYPTO | eff) TLSOptions String String String String String
  (Promise Json)
newWallet = mkEffFn6 \tls wType wCurrency wName mnemonic spendingPassword -> fromAff <<< map encodeJson <<<
    either throwError (B.newWallet tls $ mkCPassPhrase spendingPassword) $ mkCWalletInit wType wCurrency wName mnemonic

-- NOTE: https://issues.serokell.io/issue/DAE-33#comment=96-1798
-- Daedalus.ClientApi.newWallet(
--     'CWTPersonal'
--   , 'ADA'
--   , 'wallet name'
--   , function(mnemonics) {
--     // if this function finishes we will send request for wallet
--     // creation to the backend. That means user validated and
--     // stored mnemonics.
--     // if an exception is thrown new wallet request will be aborted
--     // and promise should return thrown error
--     if(userSavedMnemonics) {
--       // do nothing
--     } else {
--       throw new Error("Wallet canceled")
--     }
--   }
--   )()
--   .then(function(value) {
--     console.log('SUCCESS', value);
--   }, function(reason) {
--     console.log('ERROR', reason);
--   })
-- newWalletDeprecated :: forall eff . Fn4 String String String (EffFn1 (err :: EXCEPTION | eff) String Unit)
--   (Eff(http :: HTTP, err :: EXCEPTION, crypto :: Crypto.CRYPTO | eff) (Promise Json))
-- newWalletDeprecated = mkFn4 \wType wCurrency wName wConfirmMnemonic -> fromAff $ map encodeJson $ do
--
--     mnemonic <- liftEff Crypto.generateMnemonic
--     -- FIXME: @jens how did we satisfy this with notify? I am having trouble again
--     isConfirmed <- liftEff' $ unsafeInterleaveEff $ runEffFn1 wConfirmMnemonic mnemonic
--     either throwError B.newWallet $ do
--         isConfirmed
--         mkCWalletInit wType wCurrency wName mnemonic

updateWallet :: forall eff. EffFn7 (http :: HTTP, err :: EXCEPTION | eff) TLSOptions String String String String String Int (Promise Json)
updateWallet = mkEffFn7 \tls addr wType wCurrency wName wAssurance wUnit -> fromAff <<< map encodeJson <<<
    B.updateWallet
        tls
        (mkCAddress addr)
        $ mkCWalletMeta wType wCurrency wName wAssurance wUnit

updateTransaction :: forall eff. EffFn7 (http :: HTTP, err :: EXCEPTION | eff) TLSOptions String String String String String Number (Promise Unit)
updateTransaction = mkEffFn7 \tls addr ctxId ctmCurrency ctmTitle ctmDescription ctmDate -> fromAff <<<
    B.updateTransaction
        tls
        (mkCAddress addr)
        (mkCTxId ctxId)
        $ mkCTxMeta ctmCurrency ctmTitle ctmDescription ctmDate

deleteWallet :: forall eff. EffFn2 (http :: HTTP, err :: EXCEPTION | eff) TLSOptions String (Promise Unit)
deleteWallet = mkEffFn2 \tls -> fromAff <<< B.deleteWallet tls <<< mkCAddress

isValidAddress :: forall eff. EffFn3 (http :: HTTP, err :: EXCEPTION | eff) TLSOptions String String (Promise Boolean)
isValidAddress = mkEffFn3 \tls currency -> fromAff <<< B.isValidAddress tls (mkCCurrency currency)

-- FIXME: notify is not behind TLS yet - we will probably have to modify purescript-websocket-simple
notify :: forall eff. EffFn3 (ref :: REF, ws :: WEBSOCKET, err :: EXCEPTION | eff) TLSOptions (NotifyCb eff) (ErrorCb eff) Unit
notify = mkEffFn3 \tls messageCb errorCb -> do
    -- TODO (akegalj) grab global (mutable) state of  here
    -- instead of creating newRef
    conn <- newRef WSNotConnected
    openConn $ mkWSState conn messageCb errorCb $ getWSSOptions tls

blockchainSlotDuration :: forall eff. EffFn1 (http :: HTTP, err :: EXCEPTION | eff) TLSOptions (Promise Int)
blockchainSlotDuration = mkEffFn1 $ fromAff <<< B.blockchainSlotDuration

restoreWallet :: forall eff. EffFn6 (http :: HTTP, err :: EXCEPTION | eff) TLSOptions String String String String String (Promise Json)
restoreWallet = mkEffFn6 \tls wType wCurrency wName spendingPassword -> fromAff <<< map encodeJson <<< either throwError (B.restoreWallet tls $ mkCPassPhrase spendingPassword) <<< mkCWalletInit wType wCurrency wName

restoreWalletIgnoreChecksum :: forall eff. EffFn6 (http :: HTTP, err :: EXCEPTION | eff) TLSOptions String String String String String (Promise Json)
restoreWalletIgnoreChecksum = mkEffFn6 \tls wType wCurrency wName spendingPassword -> fromAff <<< map encodeJson <<< either throwError (B.restoreWallet tls $ mkCPassPhrase spendingPassword) <<< mkCWalletInitIgnoreChecksum wType wCurrency wName

nextUpdate :: forall eff. EffFn1 (http :: HTTP, err :: EXCEPTION | eff) TLSOptions (Promise Json)
nextUpdate = mkEffFn1 $ fromAff <<< map encodeJson <<< B.nextUpdate

applyUpdate :: forall eff. EffFn1 (http :: HTTP, err :: EXCEPTION | eff) TLSOptions (Promise Unit)
applyUpdate = mkEffFn1 $ fromAff <<< B.applyUpdate

systemVersion :: forall eff. EffFn1 (http :: HTTP, err :: EXCEPTION | eff) TLSOptions (Promise Json)
systemVersion = mkEffFn1 $ fromAff <<< map encodeJson <<< B.systemVersion

redeemAda :: forall eff. EffFn3 (http :: HTTP, err :: EXCEPTION, crypto :: Crypto.CRYPTO | eff) TLSOptions String String (Promise Json)
redeemAda = mkEffFn3 \tls seed -> fromAff <<< map encodeJson <<< B.redeemAda tls <<< mkCWalletRedeem seed

redeemAdaPaperVend :: forall eff. EffFn4 (http :: HTTP, err :: EXCEPTION, crypto :: Crypto.CRYPTO | eff) TLSOptions String String String (Promise Json)
redeemAdaPaperVend = mkEffFn4 \tls seed mnemonic -> fromAff <<< map encodeJson <<< either throwError (B.redeemAdaPaperVend tls) <<< mkCPaperVendWalletRedeem seed mnemonic

reportInit :: forall eff. EffFn3 (http :: HTTP, err :: EXCEPTION, crypto :: Crypto.CRYPTO | eff) TLSOptions Int Int (Promise Unit)
reportInit = mkEffFn3 \tls total -> fromAff <<< B.reportInit tls <<< mkCInitialized total

importKey :: forall eff. EffFn2 (http :: HTTP, err :: EXCEPTION | eff) TLSOptions String (Promise Json)
importKey = mkEffFn2 \tls -> fromAff <<< map encodeJson <<< B.importKey tls

syncProgress :: forall eff. EffFn1 (http :: HTTP, err :: EXCEPTION | eff) TLSOptions (Promise Json)
syncProgress = mkEffFn1 $ fromAff <<< map encodeJson <<< B.syncProgress

testReset :: forall eff. EffFn1 (http :: HTTP, err :: EXCEPTION | eff) TLSOptions (Promise Unit)
testReset = mkEffFn1 $ fromAff <<< B.testReset
=======
-- Valid redeem code is base64 encoded 32byte data
-- NOTE: this method handles both base64 and base64url base on rfc4648: see more https://github.com/menelaos/purescript-b64/blob/59e2e9189358a4c8e3eef8662ca281906844e783/src/Data/String/Base64.purs#L182
-- Example in nodejs:
-- | ```js
-- | > api.isValidRedemptionKey('lwIF94R9AYRwBy0BkVVpLhwtsG3CmqDvMahlQr3xKEY=')
-- | true
-- | ```
isValidRedemptionKey :: String -> Boolean
isValidRedemptionKey code = either (const false) (const $ endsWithEqual && 44 == length code) $ B64.decode code
  where
    -- Because it is 32byte base64 encoded
    endsWithEqual = isJust $ stripSuffix (Pattern "=") code

-- Valid paper vend key is base58 encoded 32byte data
-- Example in nodejs:
-- | ```js
-- | > api.isValidPaperVendRedemptionKey('lwIF94R9AYRwBy0BkVVpLhwtsG3CmqDvMahlQr3xKEY=')
-- | false
-- | ```
isValidPaperVendRedemptionKey :: String -> Boolean
isValidPaperVendRedemptionKey code = maybe false ((==) 32 <<< A.length) $ B58.decode code

--------------------------------------------------------------------------------
-- Reporting ---------------------------------------------------------------------

-- Example in nodejs:
-- | ```js
-- | > api.reportInit(1, 1).then(console.log).catch(console.log)
-- | Promise { <pending> }
-- | > {}
-- | ```
reportInit :: forall eff. EffFn2 (ajax :: AJAX, crypto :: Crypto.CRYPTO | eff) Int Int (Promise Unit)
reportInit = mkEffFn2 \total -> fromAff <<< B.reportInit <<< mkCInitialized total

--------------------------------------------------------------------------------
-- Settings ---------------------------------------------------------------------

-- Example in nodejs:
-- | ```js
-- | > api.blockchainSlotDuration().then(console.log).catch(console.log)
-- | Promise { <pending> }
-- | > 7000
-- | ```
blockchainSlotDuration :: forall eff. Eff (ajax :: AJAX | eff) (Promise Int)
blockchainSlotDuration = fromAff B.blockchainSlotDuration

-- Example in nodejs:
-- | ```js
-- | > api.systemVersion().then(console.log).catch(console.log)
-- | Promise { <pending> }
-- | > { svNumber: 0, svAppName: { getApplicationName: 'cardano-sl' } }
-- | ```
systemVersion :: forall eff. Eff (ajax :: AJAX | eff) (Promise Json)
systemVersion = fromAff $ map encodeJson B.systemVersion

-- Example in nodejs:
-- | ```js
-- | > api.syncProgress().then(console.log).catch(console.log)
-- | Promise { <pending> }
-- | > { _spPeers: 0,
-- |   _spNetworkCD: null,
-- |   _spLocalCD: { getChainDifficulty: 4 } }
-- | ```
syncProgress :: forall eff. Eff (ajax :: AJAX | eff) (Promise Json)
syncProgress = fromAff $ map encodeJson B.syncProgress

--------------------------------------------------------------------------------
-- JSON backup -----------------------------------------------------------------
importBackupJSON :: forall eff. EffFn1 (ajax :: AJAX | eff) String (Promise Json)
importBackupJSON = mkEffFn1 $ fromAff <<< map encodeJson <<< B.importBackupJSON

exportBackupJSON :: forall eff. EffFn1 (ajax :: AJAX | eff) String (Promise Unit)
exportBackupJSON = mkEffFn1 $ fromAff <<< B.exportBackupJSON

--------------------------------------------------------------------------------
-- Mnemonics ---------------------------------------------------------------------

-- Example in nodejs:
-- | ```js
-- | > api.generateMnemonic()
-- | 'obtain divide top receive purchase shuffle opinion circle future spare athlete quantum'
-- | ```
generateMnemonic :: forall eff. Eff (crypto :: Crypto.CRYPTO | eff) String
generateMnemonic = Crypto.generateMnemonic
>>>>>>> 5e82d12a

-- | bip39.validateMnemonic and has at least len words
-- Example in nodejs:
-- | ```js
-- | > api.isValidMnemonic(12, 'obtain divide top receive purchase shuffle opinion circle future spare athlete quantum')
-- | true
-- | ```
-- NOTE: if you will be bumping bip39 to >=2.2.0 be aware of https://issues.serokell.io/issue/VD-95 . In this case you will have to modify how we validate paperVendMnemonics.
isValidMnemonic :: forall eff. EffFn2 (crypto :: Crypto.CRYPTO | eff) Int String Boolean
isValidMnemonic = mkEffFn2 \len -> pure <<< either (const false) (const true) <<< mkBackupPhrase len

--------------------------------------------------------------------------------
-- Websockets ---------------------------------------------------------------------

-- Example for testing
-- | > wscat -c ws://127.0.0.1:8090
-- |
-- | connected (press CTRL+C to quit)
-- |
-- | < {"tag":"ConnectionOpened"}
-- |
-- | < {"tag":"NetworkDifficultyChanged","contents":{"getChainDifficulty":1}}
-- | < {"tag":"LocalDifficultyChanged","contents":{"getChainDifficulty":1}}
-- | < {"tag":"NetworkDifficultyChanged","contents":{"getChainDifficulty":2}}
-- | < {"tag":"LocalDifficultyChanged","contents":{"getChainDifficulty":2}}
-- | < {"tag":"NetworkDifficultyChanged","contents":{"getChainDifficulty":3}}
-- | < {"tag":"LocalDifficultyChanged","contents":{"getChainDifficulty":3}}
-- | < {"tag":"NetworkDifficultyChanged","contents":{"getChainDifficulty":4}}
-- | < {"tag":"LocalDifficultyChanged","contents":{"getChainDifficulty":4}}
-- | ```
notify :: forall eff. EffFn2 (ref :: REF, ws :: WEBSOCKET, err :: EXCEPTION | eff) (NotifyCb eff) (ErrorCb eff) Unit
notify = mkEffFn2 \messageCb errorCb -> do
    -- TODO (akegalj) grab global (mutable) state of  here
    -- instead of creating newRef
    conn <- newRef WSNotConnected
    openConn $ mkWSState conn messageCb errorCb<|MERGE_RESOLUTION|>--- conflicted
+++ resolved
@@ -16,83 +16,23 @@
 import Daedalus.WS (WSConnection(WSNotConnected), mkWSState, ErrorCb, NotifyCb, openConn)
 import Data.Argonaut (Json)
 import Data.Argonaut.Generic.Aeson (encodeJson)
-<<<<<<< HEAD
-import Data.String.Base64 as B64
-import Data.Base58 as B58
-import Data.Array as A
-import Data.String (length, stripSuffix, Pattern (..))
-import Data.Maybe (isJust, maybe)
-import Data.Function.Eff (EffFn1, mkEffFn1, EffFn2, mkEffFn2, EffFn4, mkEffFn4, EffFn5, mkEffFn5, EffFn3, mkEffFn3, EffFn6, mkEffFn6, EffFn7, mkEffFn7, EffFn8, mkEffFn8)
-import WebSocket (WEBSOCKET)
-import Control.Monad.Error.Class (throwError)
-import Data.Either (either)
-import Daedalus.Crypto as Crypto
-import Daedalus.TLS (TLSOptions, FS, initTLS, getWSSOptions)
-import Node.HTTP (HTTP)
-
--- TLS
-
-tlsInit :: forall eff. EffFn1 (fs :: FS, err :: EXCEPTION | eff) String TLSOptions
-tlsInit = mkEffFn1 initTLS
-
-getLocale :: forall eff. EffFn1 (http :: HTTP, err :: EXCEPTION | eff) TLSOptions (Promise Json)
-getLocale = mkEffFn1 \tls -> fromAff $ map encodeJson (getProfileLocale <$> B.getProfile tls)
-
-updateLocale :: forall eff. EffFn2 (http :: HTTP, err :: EXCEPTION | eff) TLSOptions String (Promise Json)
-updateLocale = mkEffFn2 \tls locale -> fromAff <<< map encodeJson <<< B.updateProfile tls $ mkCProfile locale
-
-getWallets :: forall eff. EffFn1 (http :: HTTP, err :: EXCEPTION | eff) TLSOptions (Promise Json)
-getWallets = mkEffFn1 $ fromAff <<< map encodeJson <<< B.getWallets
-
-getWallet :: forall eff. EffFn2 (http :: HTTP, err :: EXCEPTION | eff) TLSOptions String (Promise Json)
-getWallet = mkEffFn2 \tls -> fromAff <<< map encodeJson <<< B.getWallet tls <<< mkCAddress
-
-getHistory :: forall eff. EffFn4 (http :: HTTP, err :: EXCEPTION | eff) TLSOptions String Int Int (Promise Json)
-getHistory = mkEffFn4 \tls addr skip limit -> fromAff <<< map encodeJson $
-    B.getHistory
-        tls
-        (mkCAddress addr)
-        skip
-        limit
-
-searchHistory :: forall eff. EffFn5 (http :: HTTP, err :: EXCEPTION | eff) TLSOptions String String Int Int (Promise Json)
-searchHistory = mkEffFn5 \tls addr search skip limit -> fromAff <<< map encodeJson $
-    B.searchHistory
-        tls
-        (mkCAddress addr)
-        search
-        skip
-        limit
-
-send :: forall eff. EffFn5 (http :: HTTP, err :: EXCEPTION | eff) TLSOptions String String String String (Promise Json)
-send = mkEffFn5 \tls addrFrom addrTo amount spendingPassword -> fromAff <<< map encodeJson $
-    B.send
-        tls
-        (mkCPassPhrase spendingPassword)
-        (mkCAddress addrFrom)
-        (mkCAddress addrTo)
-        (mkCCoin amount)
-
-sendExtended :: forall eff. EffFn8 (http :: HTTP, err :: EXCEPTION | eff) TLSOptions String String String String String String String (Promise Json)
-sendExtended = mkEffFn8 \tls addrFrom addrTo amount curr title desc spendingPassword -> fromAff <<< map encodeJson $
-    B.sendExtended
-        tls
-        (mkCPassPhrase spendingPassword)
-        (mkCAddress addrFrom)
-        (mkCAddress addrTo)
-        (mkCCoin amount)
-        (mkCCurrency curr)
-        title
-        desc
-=======
 import Data.Either (either)
 import Data.Foreign (Foreign)
 import Data.Function.Eff (EffFn1, mkEffFn1, EffFn2, mkEffFn2, EffFn4, mkEffFn4, EffFn5, mkEffFn5, EffFn3, mkEffFn3, EffFn6, mkEffFn6)
 import Data.Maybe (isJust, maybe, Maybe(..))
 import Data.String (length, stripSuffix, Pattern(..))
-import Network.HTTP.Affjax (AJAX)
 
 import WebSocket (WEBSOCKET)
+
+import Daedalus.TLS (TLSOptions, FS, initTLS, getWSSOptions)
+import Node.HTTP (HTTP)
+
+-- TLS
+
+tlsInit :: forall eff. EffFn1 (fs :: FS, err :: EXCEPTION | eff) String TLSOptions
+tlsInit = mkEffFn1 initTLS
+
+
 
 -- WARNING: this documentation is out of date because of aggresive changes made to the api!
 
@@ -108,8 +48,8 @@
 -- | Promise { <pending> }
 -- | > {}
 -- | ```
-testReset :: forall eff. Eff (ajax :: AJAX | eff) (Promise Unit)
-testReset = fromAff B.testReset
+testReset :: forall eff. EffFn1 (http :: HTTP, err :: EXCEPTION | eff) TLSOptions (Promise Unit)
+testReset = mkEffFn1 $ fromAff <<< B.testReset
 
 --------------------------------------------------------------------------------
 -- Wallet Sets ---------------------------------------------------------------------
@@ -127,8 +67,8 @@
 -- |   cwHasPassphrase: true,
 -- |   cwId: '1fjgSiJKbzJGMsHouX9HDtKai9cmvPzoTfrmYGiFjHpeDhW' }
 -- | ```
-getWallet :: forall eff. EffFn1 (ajax :: AJAX | eff) String (Promise Json)
-getWallet = mkEffFn1 $ fromAff <<< map encodeJson <<< B.getWallet <<< mkCId
+getWallet :: forall eff. EffFn2 (http :: HTTP, err :: EXCEPTION | eff) TLSOptions String (Promise Json)
+getWallet = mkEffFn2 $ \tls -> fromAff <<< map encodeJson <<< B.getWallet tls <<< mkCId
 
 -- | Gets all wallet sets
 -- Arguments:
@@ -153,8 +93,8 @@
 -- |     cwHasPassphrase: false,
 -- |     cwAmount: { getCCoin: '50000' } } ]
 -- | ```
-getWallets :: forall eff. Eff (ajax :: AJAX | eff) (Promise Json)
-getWallets = fromAff $ map encodeJson B.getWallets
+getWallets :: forall eff. EffFn1 (http :: HTTP, err :: EXCEPTION | eff) TLSOptions (Promise Json)
+getWallets = mkEffFn1 $ fromAff <<< map encodeJson <<< B.getWallets
 
 -- | Creates a new wallet set.
 -- Arguments: wallet set name, mnemonics, spending password (set to empty string if you don't want to set password)
@@ -171,26 +111,28 @@
 -- | ```
 newWallet
     :: forall eff.
-    EffFn5 (ajax :: AJAX, err :: EXCEPTION, crypto :: Crypto.CRYPTO | eff)
+    EffFn6 (http :: HTTP, err :: EXCEPTION, crypto :: Crypto.CRYPTO | eff)
+    TLSOptions
     String
     String
     Int
     String
     Foreign
     (Promise Json)
-newWallet = mkEffFn5 cNewWallet
+newWallet = mkEffFn6 cNewWallet
   where
     cNewWallet
-        :: String
+        :: TLSOptions
+        -> String
         -> String
         -> Int
         -> String
         -> Foreign
-        -> Eff (ajax :: AJAX, err :: EXCEPTION, crypto :: Crypto.CRYPTO | eff) (Promise Json)
-    cNewWallet wSetName wsAssurance wsUnit mnemonic spendingPassword = do
+        -> Eff (http :: HTTP, err :: EXCEPTION, crypto :: Crypto.CRYPTO | eff) (Promise Json)
+    cNewWallet tls wSetName wsAssurance wsUnit mnemonic spendingPassword = do
         pass <- mkCPassPhrase spendingPassword
         let cWalletInit    = mkCWalletInit wSetName wsAssurance wsUnit mnemonic
-        let newCWallet     = B.newWallet pass
+        let newCWallet     = B.newWallet tls pass
 
         fromAff <<< map encodeJson $ either throwError newCWallet cWalletInit
 
@@ -207,9 +149,9 @@
 -- |   cwHasPassphrase: true,
 -- |   cwId: '1fjgSiJKbzJGMsHouX9HDtKai9cmvPzoTfrmYGiFjHpeDhW' }
 -- | ```
-updateWallet :: forall eff. EffFn4 (ajax :: AJAX | eff) String String String Int (Promise Json)
-updateWallet = mkEffFn4 \wId wName wAssurance wUnit -> fromAff <<< map encodeJson <<<
-    B.updateWallet (mkCId wId) $ mkCWalletMeta wName wAssurance wUnit
+updateWallet :: forall eff. EffFn5 (http :: HTTP, err :: EXCEPTION | eff) TLSOptions String String String Int (Promise Json)
+updateWallet = mkEffFn5 \tls wId wName wAssurance wUnit -> fromAff <<< map encodeJson <<<
+    B.updateWallet tls (mkCId wId) $ mkCWalletMeta wName wAssurance wUnit
 
 -- TODO: note that restoreWallet and newWallet are the same. They will be unified in future
 
@@ -244,26 +186,28 @@
 
 restoreWallet
     :: forall eff.
-    EffFn5 (ajax :: AJAX, err :: EXCEPTION | eff)
+    EffFn6 (http :: HTTP, err :: EXCEPTION | eff)
+    TLSOptions
     String
     String
     Int
     String
     Foreign
     (Promise Json)
-restoreWallet = mkEffFn5 cRestoreWallet
+restoreWallet = mkEffFn6 cRestoreWallet
   where
     cRestoreWallet
-        :: String
+        :: TLSOptions
+        -> String
         -> String
         -> Int
         -> String
         -> Foreign
-        -> Eff (ajax :: AJAX, err :: EXCEPTION | eff) (Promise Json)
-    cRestoreWallet wSetName wsAssurance wsUnit mnemonic spendingPassword = do
+        -> Eff (http :: HTTP, err :: EXCEPTION | eff) (Promise Json)
+    cRestoreWallet tls wSetName wsAssurance wsUnit mnemonic spendingPassword = do
         pass <- mkCPassPhrase spendingPassword
         let cWalletInit    = mkCWalletInit wSetName wsAssurance wsUnit mnemonic
-        let restoredWallet = B.restoreWallet pass
+        let restoredWallet = B.restoreWallet tls pass
 
         fromAff <<< map encodeJson $ either throwError restoredWallet cWalletInit
 
@@ -290,8 +234,8 @@
 -- |   cwHasPassphrase: true,
 -- |   cwAmount: { getCCoin: '0' } }
 -- | ```
-renameWalletSet :: forall eff. EffFn2 (ajax :: AJAX | eff) String String (Promise Json)
-renameWalletSet = mkEffFn2 \wSetId name -> fromAff <<< map encodeJson $ B.renameWalletSet (mkCId wSetId) name
+renameWalletSet :: forall eff. EffFn3 (http :: HTTP, err :: EXCEPTION | eff) TLSOptions String String (Promise Json)
+renameWalletSet = mkEffFn3 \tls wSetId name -> fromAff <<< map encodeJson $ B.renameWalletSet tls (mkCId wSetId) name
 
 -- | Import a wallet set.
 -- Arguments: file path to the wallet set on a filesystem, spending password (set to empty string if you don't want to set password)
@@ -312,19 +256,21 @@
 -- | ```
 importWallet
     :: forall eff.
-    EffFn2 (ajax :: AJAX, err :: EXCEPTION | eff)
+    EffFn3 (http :: HTTP, err :: EXCEPTION | eff)
+    TLSOptions
     String
     Foreign
     (Promise Json)
-importWallet = mkEffFn2 cImportWallet
+importWallet = mkEffFn3 cImportWallet
   where
     cImportWallet
-        :: String
+        :: TLSOptions
+        -> String
         -> Foreign
-        -> Eff (ajax :: AJAX, err :: EXCEPTION | eff) (Promise Json)
-    cImportWallet filePath spendingPassword = do
+        -> Eff (http :: HTTP, err :: EXCEPTION | eff) (Promise Json)
+    cImportWallet tls filePath spendingPassword = do
         pass <- mkCPassPhrase spendingPassword
-        let importedWallet = B.importWallet pass filePath
+        let importedWallet = B.importWallet tls pass filePath
         fromAff <<< map encodeJson $ importedWallet
 
 -- | Rename a wallet set.
@@ -338,23 +284,25 @@
 -- | ```
 changeWalletPass
     :: forall eff.
-    EffFn3  (ajax :: AJAX, err :: EXCEPTION | eff)
+    EffFn4  (http :: HTTP, err :: EXCEPTION | eff)
+    TLSOptions
     String
     Foreign
     Foreign
     (Promise Unit)
-changeWalletPass = mkEffFn3 cChangeWalletPass
+changeWalletPass = mkEffFn4 cChangeWalletPass
   where
     cChangeWalletPass
-        :: String
+        :: TLSOptions
+        -> String
         -> Foreign
         -> Foreign
-        -> Eff (ajax :: AJAX, err :: EXCEPTION | eff) (Promise Unit)
-    cChangeWalletPass wSetId oldPass newPass = do
+        -> Eff (http :: HTTP, err :: EXCEPTION | eff) (Promise Unit)
+    cChangeWalletPass tls wSetId oldPass newPass = do
         oldPass' <- mkCPassPhrase oldPass
         newPass' <- mkCPassPhrase newPass
         let walletSetId = mkCId wSetId
-        fromAff $ B.changeWalletPass walletSetId oldPass' newPass'
+        fromAff $ B.changeWalletPass tls walletSetId oldPass' newPass'
 
 -- | Deletes a wallet set.
 -- Arguments: wallet set identifier
@@ -365,8 +313,8 @@
 -- | Promise { <pending> }
 -- | > {}
 -- | ```
-deleteWallet :: forall eff. EffFn1 (ajax :: AJAX | eff) String (Promise Unit)
-deleteWallet = mkEffFn1 $ fromAff <<< B.deleteWallet <<< mkCId
+deleteWallet :: forall eff. EffFn2 (http :: HTTP, err :: EXCEPTION | eff) TLSOptions String (Promise Unit)
+deleteWallet = mkEffFn2 $ \tls -> fromAff <<< B.deleteWallet tls <<< mkCId
 
 --------------------------------------------------------------------------------
 -- Wallets ---------------------------------------------------------------------
@@ -385,8 +333,8 @@
 -- |    [ { cadId: '19FLnEFfkaLsZqBqYHjPmCypZNHNZ7SBfMsntKgspqA96F18s6eeDy5GYjHmwXSECG6jRqWh9qqEAicpEXrNhpb8PuRNVL',
 -- |        cadAmount: [Object] } ] }
 -- | ```
-getAccount :: forall eff. EffFn1 (ajax :: AJAX | eff) String (Promise Json)
-getAccount = mkEffFn1 $ fromAff <<< map encodeJson <<< B.getAccount <<< mkCAccountId
+getAccount :: forall eff. EffFn2 (http :: HTTP, err :: EXCEPTION | eff) TLSOptions String (Promise Json)
+getAccount = mkEffFn2 $ \tls -> fromAff <<< map encodeJson <<< B.getAccount tls <<< mkCAccountId
 
 -- | Get all wallets.
 -- Arguments:
@@ -404,8 +352,8 @@
 -- |     caAmount: { getCCoin: '50000' },
 -- |     cwAddresses: [ [Object] ] } ]
 -- | ```
-getAccounts :: forall eff. Eff (ajax :: AJAX | eff) (Promise Json)
-getAccounts = fromAff $ map encodeJson $ B.getAccounts Nothing
+getAccounts :: forall eff. EffFn1 (http :: HTTP, err :: EXCEPTION | eff) TLSOptions (Promise Json)
+getAccounts = mkEffFn1 $ fromAff <<< map encodeJson <<< flip B.getAccounts Nothing
 
 -- | Get wallets from specific wallet set.
 -- Arguments: address/hash/id of a wallet set
@@ -419,8 +367,8 @@
 -- |     caAmount: { getCCoin: '50000' },
 -- |     cwAddresses: [ [Object] ] } ]
 -- | ```
-getWalletAccounts :: forall eff. EffFn1 (ajax :: AJAX | eff) String (Promise Json)
-getWalletAccounts = mkEffFn1 $ fromAff <<< map encodeJson <<< B.getAccounts <<< Just <<< mkCId
+getWalletAccounts :: forall eff. EffFn2 (http :: HTTP, err :: EXCEPTION | eff) TLSOptions String (Promise Json)
+getWalletAccounts = mkEffFn2 $ \tls -> fromAff <<< map encodeJson <<< B.getAccounts tls <<< Just <<< mkCId
 
 -- | Get meta information from given account
 -- Arguments: account object/identifier, name
@@ -436,9 +384,9 @@
 -- |    [ { cadId: '19Fv6JWbdLXRXqew721u2GEarEwc8rcfpAqsriRFPameyCkQLHsNDKQRpwsM7W1M587CiswPuY27cj7RUvNXcZWgTbPByq',
 -- |        cadAmount: [Object] } ] }
 -- | ```
-updateAccount :: forall eff. EffFn2 (ajax :: AJAX | eff) String String (Promise Json)
-updateAccount = mkEffFn2 \wId wName -> fromAff <<< map encodeJson <<<
-    B.updateAccount (mkCAccountId wId) $ mkCAccountMeta wName
+updateAccount :: forall eff. EffFn3 (http :: HTTP, err :: EXCEPTION | eff) TLSOptions String String (Promise Json)
+updateAccount = mkEffFn3 \tls wId wName -> fromAff <<< map encodeJson <<<
+    B.updateAccount tls (mkCAccountId wId) $ mkCAccountMeta wName
 
 -- | Creates a new wallet.
 -- Arguments: address/hash/id of a wallet set, type, currency, name, mnemonics, spending password (if empty string is given, wallet will be created with no spending password)
@@ -456,22 +404,24 @@
 -- | ```
 newAccount
     :: forall eff.
-    EffFn3 (ajax :: AJAX, err :: EXCEPTION | eff)
+    EffFn4 (http :: HTTP, err :: EXCEPTION | eff)
+    TLSOptions
     String
     String
     Foreign
     (Promise Json)
-newAccount = mkEffFn3 cNewAccount
+newAccount = mkEffFn4 cNewAccount
   where
     cNewAccount
-        :: String
+        :: TLSOptions
+        -> String
         -> String
         -> Foreign
-        -> Eff (ajax :: AJAX, err :: EXCEPTION | eff) (Promise Json)
-    cNewAccount wSetId wName spendingPassword = do
+        -> Eff (http :: HTTP, err :: EXCEPTION | eff) (Promise Json)
+    cNewAccount tls wSetId wName spendingPassword = do
         pass <- mkCPassPhrase spendingPassword
         let accountInit = mkCAccountInit wName (mkCId wSetId)
-        let newCAccount  = B.newAccount pass accountInit
+        let newCAccount  = B.newAccount tls pass accountInit
         fromAff <<< map encodeJson $ newCAccount
 
 -- | Deletes a wallet.
@@ -483,8 +433,8 @@
 -- | Promise { <pending> }
 -- | > {}
 -- | ```
-deleteAccount :: forall eff. EffFn1 (ajax :: AJAX | eff) String (Promise Unit)
-deleteAccount = mkEffFn1 $ fromAff <<< B.deleteAccount <<< mkCAccountId
+deleteAccount :: forall eff. EffFn2 (http :: HTTP, err :: EXCEPTION | eff) TLSOptions String (Promise Unit)
+deleteAccount = mkEffFn2 $ \tls -> fromAff <<< B.deleteAccount tls <<< mkCAccountId
 
 --------------------------------------------------------------------------------
 -- Accounts ------------------------------------------------------------------
@@ -501,20 +451,22 @@
 -- | ```
 newWAddress
     :: forall eff.
-    EffFn2 (ajax :: AJAX, err :: EXCEPTION | eff)
+    EffFn3 (http :: HTTP, err :: EXCEPTION | eff)
+    TLSOptions
     String
     Foreign
     (Promise Json)
-newWAddress = mkEffFn2 cNewWAddress
+newWAddress = mkEffFn3 cNewWAddress
   where
     cNewWAddress
-        :: String
+        :: TLSOptions
+        -> String
         -> Foreign
-        -> Eff (ajax :: AJAX, err :: EXCEPTION | eff) (Promise Json)
-    cNewWAddress wId spendingPassword = do
+        -> Eff (http :: HTTP, err :: EXCEPTION | eff) (Promise Json)
+    cNewWAddress tls wId spendingPassword = do
         pass <- mkCPassPhrase spendingPassword
         let cAccountId  = mkCAccountId wId
-        let newCAddress = B.newAddress pass cAccountId
+        let newCAddress = B.newAddress tls pass cAccountId
         fromAff <<< map encodeJson $ newCAddress
 
 --------------------------------------------------------------------------------
@@ -540,8 +492,8 @@
 -- | > api.isValidAddress('1feqWtoyaxFyvKQFWo46vHSc7urynGaRELQE62T74Y3RBs9').then(console.log).catch(console.log)
 -- | Promise { <pending> }
 -- | > false
-isValidAddress :: forall eff. EffFn1 (ajax :: AJAX | eff) String (Promise Boolean)
-isValidAddress = mkEffFn1 $ fromAff <<< B.isValidAddress
+isValidAddress :: forall eff. EffFn2 (http :: HTTP, err :: EXCEPTION | eff) TLSOptions String (Promise Boolean)
+isValidAddress = mkEffFn2 $ \tls -> fromAff <<< B.isValidAddress tls
 
 --------------------------------------------------------------------------------
 -- Profiles --------------------------------------------------------------------
@@ -555,8 +507,8 @@
 -- | Promise { <pending> }
 -- | > en-US
 -- | ```
-getLocale :: forall eff. Eff (ajax :: AJAX | eff) (Promise String)
-getLocale = fromAff $ getProfileLocale <$> B.getProfile
+getLocale :: forall eff. EffFn1 (http :: HTTP, err :: EXCEPTION | eff) TLSOptions (Promise String)
+getLocale = mkEffFn1 $ \tls -> fromAff $ getProfileLocale <$> B.getProfile tls
 
 -- | Sets user locale.
 -- Arguments: new user locale
@@ -567,8 +519,8 @@
 -- | Promise { <pending> }
 -- | > en-US
 -- | ```
-updateLocale :: forall eff. EffFn1 (ajax :: AJAX | eff) String (Promise String)
-updateLocale = mkEffFn1 \locale -> fromAff <<< map getProfileLocale <<< B.updateProfile $ mkCProfile locale
+updateLocale :: forall eff. EffFn2 (http :: HTTP, err :: EXCEPTION | eff) TLSOptions String (Promise String)
+updateLocale = mkEffFn2 \tls locale -> fromAff <<< map getProfileLocale <<< B.updateProfile tls $ mkCProfile locale
 
 --------------------------------------------------------------------------------
 -- Transactions ----------------------------------------------------------------
@@ -595,26 +547,28 @@
 -- | ```
 newPayment
     :: forall eff.
-    EffFn4 (ajax :: AJAX, err :: EXCEPTION | eff)
+    EffFn5 (http :: HTTP, err :: EXCEPTION | eff)
+    TLSOptions
     String
     String
     String
     Foreign
     (Promise Json)
-newPayment = mkEffFn4 cNewPayment
+newPayment = mkEffFn5 cNewPayment
   where
     cNewPayment
-        :: String
+        :: TLSOptions
+        -> String
         -> String
         -> String
         -> Foreign
-        -> Eff  (ajax :: AJAX, err :: EXCEPTION | eff) (Promise Json)
-    cNewPayment wFrom addrTo amount spendingPassword = do
+        -> Eff  (http :: HTTP, err :: EXCEPTION | eff) (Promise Json)
+    cNewPayment tls wFrom addrTo amount spendingPassword = do
         pass <- mkCPassPhrase spendingPassword
         let accountId   = mkCAccountId wFrom
         let cId         = mkCId addrTo
         let cAmount     = mkCCoin amount
-        let newCPayment = B.newPayment pass accountId cId cAmount
+        let newCPayment = B.newPayment tls pass accountId cId cAmount
 
         fromAff <<< map encodeJson $ newCPayment
 
@@ -622,23 +576,25 @@
 -- This is similar to newPayment, except it returns how much fees would the payment take
 txFee
     :: forall eff.
-    EffFn3 (ajax :: AJAX, err :: EXCEPTION | eff)
+    EffFn4 (http :: HTTP, err :: EXCEPTION | eff)
+    TLSOptions
     String
     String
     String
     (Promise Json)
-txFee = mkEffFn3 cTxFee
+txFee = mkEffFn4 cTxFee
   where
     cTxFee
-        :: String
-        -> String
-        -> String
-        -> Eff  (ajax :: AJAX, err :: EXCEPTION | eff) (Promise Json)
-    cTxFee wFrom addrTo amount = do
+        :: TLSOptions
+        -> String
+        -> String
+        -> String
+        -> Eff  (http :: HTTP, err :: EXCEPTION | eff) (Promise Json)
+    cTxFee tls wFrom addrTo amount = do
         let accountId   = mkCAccountId wFrom
         let cId         = mkCId addrTo
         let cAmount     = mkCCoin amount
-        let txFee'      = B.txFee accountId cId cAmount
+        let txFee'      = B.txFee tls accountId cId cAmount
 
         fromAff <<< map encodeJson $ txFee'
 
@@ -652,9 +608,10 @@
 -- | Promise { <pending> }
 -- | > {}
 -- | ```
-updateTransaction :: forall eff. EffFn3 (ajax :: AJAX | eff) String String Number (Promise Unit)
-updateTransaction = mkEffFn3 \wId ctxId ctmDate -> fromAff $
+updateTransaction :: forall eff. EffFn4 (http :: HTTP, err :: EXCEPTION | eff) TLSOptions String String Number (Promise Unit)
+updateTransaction = mkEffFn4 \tls wId ctxId ctmDate -> fromAff $
     B.updateTransaction
+    tls
     (mkCAccountId wId)
     (mkCTxId ctxId)
     (mkCTxMeta ctmDate)
@@ -681,22 +638,24 @@
 -- |   2 ]
 -- | ```
 
-getHistory :: forall eff. EffFn5 (ajax :: AJAX, err :: EXCEPTION | eff) Foreign Foreign Foreign Int Int (Promise Json)
-getHistory = mkEffFn5 \wIdF acIdF addressIdF skip limit -> do
+getHistory :: forall eff. EffFn6 (http :: HTTP, err :: EXCEPTION | eff) TLSOptions Foreign Foreign Foreign Int Int (Promise Json)
+getHistory = mkEffFn6 \tls wIdF acIdF addressIdF skip limit -> do
     wId <- optionalString wIdF "walletId"
     acId <- optionalString acIdF "accountId"
     addressId <- optionalString addressIdF "addressId"
     fromAff <<< map encodeJson $ do
         B.getHistory
+            tls
             (mkCId <$> wId)
             (mkCAccountId <$> acId)
             (mkCId <$> addressId)
             (Just skip)
             (Just limit)
 
-getHistoryByAccount :: forall eff. EffFn3 (ajax :: AJAX | eff) String Int Int (Promise Json)
-getHistoryByAccount = mkEffFn3 \acId skip limit -> fromAff <<< map encodeJson $
+getHistoryByAccount :: forall eff. EffFn4 (http :: HTTP, err :: EXCEPTION | eff) TLSOptions String Int Int (Promise Json)
+getHistoryByAccount = mkEffFn4 \tls acId skip limit -> fromAff <<< map encodeJson $
     B.getHistory
+    tls
     Nothing
     (Just $ mkCAccountId acId)
     Nothing
@@ -704,9 +663,10 @@
     (Just limit)
 
 -- TODO: this is a workaround https://issues.serokell.io/issue/CSM-300
-getHistoryByWallet :: forall eff. EffFn3 (ajax :: AJAX | eff) String Int Int (Promise Json)
-getHistoryByWallet = mkEffFn3 \wId skip limit -> fromAff <<< map encodeJson $
+getHistoryByWallet :: forall eff. EffFn4 (http :: HTTP, err :: EXCEPTION | eff) TLSOptions String Int Int (Promise Json)
+getHistoryByWallet = mkEffFn4 \tls wId skip limit -> fromAff <<< map encodeJson $
     B.getHistory
+    tls
     (Just $ mkCId wId)
     Nothing
     Nothing
@@ -734,9 +694,10 @@
 -- |       ctAmount: [Object] } ],
 -- |   2 ]
 -- | ```
-getAddressHistory :: forall eff. EffFn4 (ajax :: AJAX | eff) String String Int Int (Promise Json)
-getAddressHistory = mkEffFn4 \acId address skip limit -> fromAff <<< map encodeJson $
+getAddressHistory :: forall eff. EffFn5 (http :: HTTP, err :: EXCEPTION | eff) TLSOptions String String Int Int (Promise Json)
+getAddressHistory = mkEffFn5 \tls acId address skip limit -> fromAff <<< map encodeJson $
     B.getHistory
+    tls
     Nothing
     (Just $ mkCAccountId acId)
     (Just $ mkCId address)
@@ -763,9 +724,8 @@
 -- |     at /home/ksaric/projects/haskell/cardano-sl/daedalus/output/Control.Monad.Aff/foreign.js:176:17
 -- |     at /home/ksaric/projects/haskell/cardano-sl/daedalus/output/Control.Monad.Aff/foreign.js:182:25
 -- | ```
-nextUpdate :: forall eff. Eff (ajax :: AJAX | eff) (Promise Json)
-nextUpdate = fromAff $ map encodeJson B.nextUpdate
->>>>>>> 5e82d12a
+nextUpdate :: forall eff. EffFn1 (http :: HTTP, err :: EXCEPTION | eff) TLSOptions (Promise Json)
+nextUpdate = mkEffFn1 $ fromAff <<< map encodeJson <<< B.nextUpdate
 
 -- Example in nodejs:
 -- | ```js
@@ -773,8 +733,8 @@
 -- | Promise { <pending> }
 -- | > {}
 -- | ```
-applyUpdate :: forall eff. Eff (ajax :: AJAX | eff) (Promise Unit)
-applyUpdate = fromAff B.applyUpdate
+applyUpdate :: forall eff. EffFn1 (http :: HTTP, err :: EXCEPTION | eff) TLSOptions (Promise Unit)
+applyUpdate = mkEffFn1 $ fromAff <<< B.applyUpdate
 
 --------------------------------------------------------------------------------
 -- Redemptions -----------------------------------------------------------------
@@ -798,23 +758,25 @@
 -- | ```
 redeemAda
     :: forall eff.
-    EffFn3 (ajax :: AJAX, err :: EXCEPTION, crypto :: Crypto.CRYPTO | eff)
+    EffFn4 (http :: HTTP, err :: EXCEPTION, crypto :: Crypto.CRYPTO | eff)
+    TLSOptions
     String
     String
     Foreign
     (Promise Json)
-redeemAda = mkEffFn3 cRedeemAda
+redeemAda = mkEffFn4 cRedeemAda
   where
     cRedeemAda
-        :: String
+        :: TLSOptions
+        -> String
         -> String
         -> Foreign
-        -> Eff (ajax :: AJAX, err :: EXCEPTION, crypto :: Crypto.CRYPTO | eff) (Promise Json)
-    cRedeemAda seed wId spendingPassword = do
+        -> Eff (http :: HTTP, err :: EXCEPTION, crypto :: Crypto.CRYPTO | eff) (Promise Json)
+    cRedeemAda tls seed wId spendingPassword = do
         pass <- mkCPassPhrase spendingPassword
         let accountId    = mkCAccountId wId
         let walletRedeem = mkCWalletRedeem seed accountId
-        let redeemedAda  = B.redeemAda pass walletRedeem
+        let redeemedAda  = B.redeemAda tls pass walletRedeem
 
         fromAff <<< map encodeJson $ redeemedAda
 
@@ -838,187 +800,84 @@
 -- NOTE: if you will be bumping bip39 to >=2.2.0 be aware of https://issues.serokell.io/issue/VD-95 . In this case you will have to modify how we validate paperVendMnemonics.
 redeemAdaPaperVend
     :: forall eff.
-    EffFn4 (ajax :: AJAX, err :: EXCEPTION, crypto :: Crypto.CRYPTO | eff)
+    EffFn5 (http :: HTTP, err :: EXCEPTION, crypto :: Crypto.CRYPTO | eff)
+    TLSOptions
     String
     String
     String
     Foreign
     (Promise Json)
-redeemAdaPaperVend = mkEffFn4 cRedeemAdaPaperVend
+redeemAdaPaperVend = mkEffFn5 cRedeemAdaPaperVend
   where
     cRedeemAdaPaperVend
-        :: String
+        :: TLSOptions
+        -> String
         -> String
         -> String
         -> Foreign
-        -> Eff (ajax :: AJAX, err :: EXCEPTION, crypto :: Crypto.CRYPTO | eff) (Promise Json)
-    cRedeemAdaPaperVend seed mnemonic wId spendingPassword = do
+        -> Eff (http :: HTTP, err :: EXCEPTION, crypto :: Crypto.CRYPTO | eff) (Promise Json)
+    cRedeemAdaPaperVend tls seed mnemonic wId spendingPassword = do
         pass <- mkCPassPhrase spendingPassword
         let accountId    = mkCAccountId wId
         let walletRedeem = mkCPaperVendWalletRedeem seed mnemonic accountId
-        let redeemedAda  = B.redeemAdaPaperVend pass
-
-        fromAff <<< map encodeJson $ either throwError (B.redeemAdaPaperVend pass) walletRedeem
-
-<<<<<<< HEAD
-newWallet :: forall eff . EffFn6 (http :: HTTP, err :: EXCEPTION, crypto :: Crypto.CRYPTO | eff) TLSOptions String String String String String
-  (Promise Json)
-newWallet = mkEffFn6 \tls wType wCurrency wName mnemonic spendingPassword -> fromAff <<< map encodeJson <<<
-    either throwError (B.newWallet tls $ mkCPassPhrase spendingPassword) $ mkCWalletInit wType wCurrency wName mnemonic
-
--- NOTE: https://issues.serokell.io/issue/DAE-33#comment=96-1798
--- Daedalus.ClientApi.newWallet(
---     'CWTPersonal'
---   , 'ADA'
---   , 'wallet name'
---   , function(mnemonics) {
---     // if this function finishes we will send request for wallet
---     // creation to the backend. That means user validated and
---     // stored mnemonics.
---     // if an exception is thrown new wallet request will be aborted
---     // and promise should return thrown error
---     if(userSavedMnemonics) {
---       // do nothing
---     } else {
---       throw new Error("Wallet canceled")
---     }
---   }
---   )()
---   .then(function(value) {
---     console.log('SUCCESS', value);
---   }, function(reason) {
---     console.log('ERROR', reason);
---   })
--- newWalletDeprecated :: forall eff . Fn4 String String String (EffFn1 (err :: EXCEPTION | eff) String Unit)
---   (Eff(http :: HTTP, err :: EXCEPTION, crypto :: Crypto.CRYPTO | eff) (Promise Json))
--- newWalletDeprecated = mkFn4 \wType wCurrency wName wConfirmMnemonic -> fromAff $ map encodeJson $ do
---
---     mnemonic <- liftEff Crypto.generateMnemonic
---     -- FIXME: @jens how did we satisfy this with notify? I am having trouble again
---     isConfirmed <- liftEff' $ unsafeInterleaveEff $ runEffFn1 wConfirmMnemonic mnemonic
---     either throwError B.newWallet $ do
---         isConfirmed
---         mkCWalletInit wType wCurrency wName mnemonic
-
-updateWallet :: forall eff. EffFn7 (http :: HTTP, err :: EXCEPTION | eff) TLSOptions String String String String String Int (Promise Json)
-updateWallet = mkEffFn7 \tls addr wType wCurrency wName wAssurance wUnit -> fromAff <<< map encodeJson <<<
-    B.updateWallet
-        tls
-        (mkCAddress addr)
-        $ mkCWalletMeta wType wCurrency wName wAssurance wUnit
-
-updateTransaction :: forall eff. EffFn7 (http :: HTTP, err :: EXCEPTION | eff) TLSOptions String String String String String Number (Promise Unit)
-updateTransaction = mkEffFn7 \tls addr ctxId ctmCurrency ctmTitle ctmDescription ctmDate -> fromAff <<<
-    B.updateTransaction
-        tls
-        (mkCAddress addr)
-        (mkCTxId ctxId)
-        $ mkCTxMeta ctmCurrency ctmTitle ctmDescription ctmDate
-
-deleteWallet :: forall eff. EffFn2 (http :: HTTP, err :: EXCEPTION | eff) TLSOptions String (Promise Unit)
-deleteWallet = mkEffFn2 \tls -> fromAff <<< B.deleteWallet tls <<< mkCAddress
-
-isValidAddress :: forall eff. EffFn3 (http :: HTTP, err :: EXCEPTION | eff) TLSOptions String String (Promise Boolean)
-isValidAddress = mkEffFn3 \tls currency -> fromAff <<< B.isValidAddress tls (mkCCurrency currency)
-
--- FIXME: notify is not behind TLS yet - we will probably have to modify purescript-websocket-simple
-notify :: forall eff. EffFn3 (ref :: REF, ws :: WEBSOCKET, err :: EXCEPTION | eff) TLSOptions (NotifyCb eff) (ErrorCb eff) Unit
-notify = mkEffFn3 \tls messageCb errorCb -> do
-    -- TODO (akegalj) grab global (mutable) state of  here
-    -- instead of creating newRef
-    conn <- newRef WSNotConnected
-    openConn $ mkWSState conn messageCb errorCb $ getWSSOptions tls
-
+        let redeemedAda  = B.redeemAdaPaperVend tls pass
+
+        fromAff <<< map encodeJson $ either throwError redeemedAda walletRedeem
+
+-- Valid redeem code is base64 encoded 32byte data
+-- NOTE: this method handles both base64 and base64url base on rfc4648: see more https://github.com/menelaos/purescript-b64/blob/59e2e9189358a4c8e3eef8662ca281906844e783/src/Data/String/Base64.purs#L182
+-- Example in nodejs:
+-- | ```js
+-- | > api.isValidRedemptionKey('lwIF94R9AYRwBy0BkVVpLhwtsG3CmqDvMahlQr3xKEY=')
+-- | true
+-- | ```
+isValidRedemptionKey :: String -> Boolean
+isValidRedemptionKey code = either (const false) (const $ endsWithEqual && 44 == length code) $ B64.decode code
+  where
+    -- Because it is 32byte base64 encoded
+    endsWithEqual = isJust $ stripSuffix (Pattern "=") code
+
+-- Valid paper vend key is base58 encoded 32byte data
+-- Example in nodejs:
+-- | ```js
+-- | > api.isValidPaperVendRedemptionKey('lwIF94R9AYRwBy0BkVVpLhwtsG3CmqDvMahlQr3xKEY=')
+-- | false
+-- | ```
+isValidPaperVendRedemptionKey :: String -> Boolean
+isValidPaperVendRedemptionKey code = maybe false ((==) 32 <<< A.length) $ B58.decode code
+
+--------------------------------------------------------------------------------
+-- Reporting ---------------------------------------------------------------------
+
+-- Example in nodejs:
+-- | ```js
+-- | > api.reportInit(1, 1).then(console.log).catch(console.log)
+-- | Promise { <pending> }
+-- | > {}
+-- | ```
+reportInit :: forall eff. EffFn3 (http :: HTTP, err :: EXCEPTION, crypto :: Crypto.CRYPTO | eff) TLSOptions Int Int (Promise Unit)
+reportInit = mkEffFn3 \tls total -> fromAff <<< B.reportInit tls <<< mkCInitialized total
+
+--------------------------------------------------------------------------------
+-- Settings ---------------------------------------------------------------------
+
+-- Example in nodejs:
+-- | ```js
+-- | > api.blockchainSlotDuration().then(console.log).catch(console.log)
+-- | Promise { <pending> }
+-- | > 7000
+-- | ```
 blockchainSlotDuration :: forall eff. EffFn1 (http :: HTTP, err :: EXCEPTION | eff) TLSOptions (Promise Int)
 blockchainSlotDuration = mkEffFn1 $ fromAff <<< B.blockchainSlotDuration
 
-restoreWallet :: forall eff. EffFn6 (http :: HTTP, err :: EXCEPTION | eff) TLSOptions String String String String String (Promise Json)
-restoreWallet = mkEffFn6 \tls wType wCurrency wName spendingPassword -> fromAff <<< map encodeJson <<< either throwError (B.restoreWallet tls $ mkCPassPhrase spendingPassword) <<< mkCWalletInit wType wCurrency wName
-
-restoreWalletIgnoreChecksum :: forall eff. EffFn6 (http :: HTTP, err :: EXCEPTION | eff) TLSOptions String String String String String (Promise Json)
-restoreWalletIgnoreChecksum = mkEffFn6 \tls wType wCurrency wName spendingPassword -> fromAff <<< map encodeJson <<< either throwError (B.restoreWallet tls $ mkCPassPhrase spendingPassword) <<< mkCWalletInitIgnoreChecksum wType wCurrency wName
-
-nextUpdate :: forall eff. EffFn1 (http :: HTTP, err :: EXCEPTION | eff) TLSOptions (Promise Json)
-nextUpdate = mkEffFn1 $ fromAff <<< map encodeJson <<< B.nextUpdate
-
-applyUpdate :: forall eff. EffFn1 (http :: HTTP, err :: EXCEPTION | eff) TLSOptions (Promise Unit)
-applyUpdate = mkEffFn1 $ fromAff <<< B.applyUpdate
-
+-- Example in nodejs:
+-- | ```js
+-- | > api.systemVersion().then(console.log).catch(console.log)
+-- | Promise { <pending> }
+-- | > { svNumber: 0, svAppName: { getApplicationName: 'cardano-sl' } }
+-- | ```
 systemVersion :: forall eff. EffFn1 (http :: HTTP, err :: EXCEPTION | eff) TLSOptions (Promise Json)
 systemVersion = mkEffFn1 $ fromAff <<< map encodeJson <<< B.systemVersion
-
-redeemAda :: forall eff. EffFn3 (http :: HTTP, err :: EXCEPTION, crypto :: Crypto.CRYPTO | eff) TLSOptions String String (Promise Json)
-redeemAda = mkEffFn3 \tls seed -> fromAff <<< map encodeJson <<< B.redeemAda tls <<< mkCWalletRedeem seed
-
-redeemAdaPaperVend :: forall eff. EffFn4 (http :: HTTP, err :: EXCEPTION, crypto :: Crypto.CRYPTO | eff) TLSOptions String String String (Promise Json)
-redeemAdaPaperVend = mkEffFn4 \tls seed mnemonic -> fromAff <<< map encodeJson <<< either throwError (B.redeemAdaPaperVend tls) <<< mkCPaperVendWalletRedeem seed mnemonic
-
-reportInit :: forall eff. EffFn3 (http :: HTTP, err :: EXCEPTION, crypto :: Crypto.CRYPTO | eff) TLSOptions Int Int (Promise Unit)
-reportInit = mkEffFn3 \tls total -> fromAff <<< B.reportInit tls <<< mkCInitialized total
-
-importKey :: forall eff. EffFn2 (http :: HTTP, err :: EXCEPTION | eff) TLSOptions String (Promise Json)
-importKey = mkEffFn2 \tls -> fromAff <<< map encodeJson <<< B.importKey tls
-
-syncProgress :: forall eff. EffFn1 (http :: HTTP, err :: EXCEPTION | eff) TLSOptions (Promise Json)
-syncProgress = mkEffFn1 $ fromAff <<< map encodeJson <<< B.syncProgress
-
-testReset :: forall eff. EffFn1 (http :: HTTP, err :: EXCEPTION | eff) TLSOptions (Promise Unit)
-testReset = mkEffFn1 $ fromAff <<< B.testReset
-=======
--- Valid redeem code is base64 encoded 32byte data
--- NOTE: this method handles both base64 and base64url base on rfc4648: see more https://github.com/menelaos/purescript-b64/blob/59e2e9189358a4c8e3eef8662ca281906844e783/src/Data/String/Base64.purs#L182
--- Example in nodejs:
--- | ```js
--- | > api.isValidRedemptionKey('lwIF94R9AYRwBy0BkVVpLhwtsG3CmqDvMahlQr3xKEY=')
--- | true
--- | ```
-isValidRedemptionKey :: String -> Boolean
-isValidRedemptionKey code = either (const false) (const $ endsWithEqual && 44 == length code) $ B64.decode code
-  where
-    -- Because it is 32byte base64 encoded
-    endsWithEqual = isJust $ stripSuffix (Pattern "=") code
-
--- Valid paper vend key is base58 encoded 32byte data
--- Example in nodejs:
--- | ```js
--- | > api.isValidPaperVendRedemptionKey('lwIF94R9AYRwBy0BkVVpLhwtsG3CmqDvMahlQr3xKEY=')
--- | false
--- | ```
-isValidPaperVendRedemptionKey :: String -> Boolean
-isValidPaperVendRedemptionKey code = maybe false ((==) 32 <<< A.length) $ B58.decode code
-
---------------------------------------------------------------------------------
--- Reporting ---------------------------------------------------------------------
-
--- Example in nodejs:
--- | ```js
--- | > api.reportInit(1, 1).then(console.log).catch(console.log)
--- | Promise { <pending> }
--- | > {}
--- | ```
-reportInit :: forall eff. EffFn2 (ajax :: AJAX, crypto :: Crypto.CRYPTO | eff) Int Int (Promise Unit)
-reportInit = mkEffFn2 \total -> fromAff <<< B.reportInit <<< mkCInitialized total
-
---------------------------------------------------------------------------------
--- Settings ---------------------------------------------------------------------
-
--- Example in nodejs:
--- | ```js
--- | > api.blockchainSlotDuration().then(console.log).catch(console.log)
--- | Promise { <pending> }
--- | > 7000
--- | ```
-blockchainSlotDuration :: forall eff. Eff (ajax :: AJAX | eff) (Promise Int)
-blockchainSlotDuration = fromAff B.blockchainSlotDuration
-
--- Example in nodejs:
--- | ```js
--- | > api.systemVersion().then(console.log).catch(console.log)
--- | Promise { <pending> }
--- | > { svNumber: 0, svAppName: { getApplicationName: 'cardano-sl' } }
--- | ```
-systemVersion :: forall eff. Eff (ajax :: AJAX | eff) (Promise Json)
-systemVersion = fromAff $ map encodeJson B.systemVersion
 
 -- Example in nodejs:
 -- | ```js
@@ -1028,16 +887,16 @@
 -- |   _spNetworkCD: null,
 -- |   _spLocalCD: { getChainDifficulty: 4 } }
 -- | ```
-syncProgress :: forall eff. Eff (ajax :: AJAX | eff) (Promise Json)
-syncProgress = fromAff $ map encodeJson B.syncProgress
+syncProgress :: forall eff. EffFn1 (http :: HTTP, err :: EXCEPTION | eff) TLSOptions (Promise Json)
+syncProgress = mkEffFn1 $ fromAff <<< map encodeJson <<< B.syncProgress
 
 --------------------------------------------------------------------------------
 -- JSON backup -----------------------------------------------------------------
-importBackupJSON :: forall eff. EffFn1 (ajax :: AJAX | eff) String (Promise Json)
-importBackupJSON = mkEffFn1 $ fromAff <<< map encodeJson <<< B.importBackupJSON
-
-exportBackupJSON :: forall eff. EffFn1 (ajax :: AJAX | eff) String (Promise Unit)
-exportBackupJSON = mkEffFn1 $ fromAff <<< B.exportBackupJSON
+importBackupJSON :: forall eff. EffFn2 (http :: HTTP, err :: EXCEPTION | eff) TLSOptions String (Promise Json)
+importBackupJSON = mkEffFn2 $ \tls -> fromAff <<< map encodeJson <<< B.importBackupJSON tls
+
+exportBackupJSON :: forall eff. EffFn2 (http :: HTTP, err :: EXCEPTION | eff) TLSOptions String (Promise Unit)
+exportBackupJSON = mkEffFn2 $ \tls -> fromAff <<< B.exportBackupJSON tls
 
 --------------------------------------------------------------------------------
 -- Mnemonics ---------------------------------------------------------------------
@@ -1049,7 +908,6 @@
 -- | ```
 generateMnemonic :: forall eff. Eff (crypto :: Crypto.CRYPTO | eff) String
 generateMnemonic = Crypto.generateMnemonic
->>>>>>> 5e82d12a
 
 -- | bip39.validateMnemonic and has at least len words
 -- Example in nodejs:
@@ -1080,9 +938,9 @@
 -- | < {"tag":"NetworkDifficultyChanged","contents":{"getChainDifficulty":4}}
 -- | < {"tag":"LocalDifficultyChanged","contents":{"getChainDifficulty":4}}
 -- | ```
-notify :: forall eff. EffFn2 (ref :: REF, ws :: WEBSOCKET, err :: EXCEPTION | eff) (NotifyCb eff) (ErrorCb eff) Unit
-notify = mkEffFn2 \messageCb errorCb -> do
+notify :: forall eff. EffFn3 (ref :: REF, ws :: WEBSOCKET, err :: EXCEPTION | eff) TLSOptions (NotifyCb eff) (ErrorCb eff) Unit
+notify = mkEffFn3 \tls messageCb errorCb -> do
     -- TODO (akegalj) grab global (mutable) state of  here
     -- instead of creating newRef
     conn <- newRef WSNotConnected
-    openConn $ mkWSState conn messageCb errorCb+    openConn $ mkWSState conn messageCb errorCb $ getWSSOptions tls