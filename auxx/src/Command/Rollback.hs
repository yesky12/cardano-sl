-- | Rollback functionality in Auxx.

module Command.Rollback
       ( rollbackAndDump
       ) where

import           Universum

import           Control.Lens (_Wrapped)
import qualified Data.ByteString.Lazy as BSL
import           Data.List (genericTake)
import           Formatting (build, int, sformat, string, (%))
import           System.Wlog (logInfo)

import           Pos.Binary (serialize)
import           Pos.Block.Logic (BypassSecurityCheck (..), rollbackBlocksUnsafe)
import           Pos.Block.Slog (ShouldCallBListener (..))
import           Pos.Block.Types (Blund)
import           Pos.Core (difficultyL, epochIndexL)
import           Pos.Core.Block (mainBlockTxPayload)
import           Pos.Core.Txp (TxAux)
<<<<<<< HEAD
import qualified Pos.DB.Block.Load as DB
import qualified Pos.DB.BlockIndex as DB
import           Pos.Infra.Configuration (HasInfraConfiguration)
=======
import           Pos.DB.DB (getTipHeader, loadBlundsFromTipByDepth)
>>>>>>> 4a307688
import           Pos.Ssc.Configuration (HasSscConfiguration)
import           Pos.StateLock (Priority (..), withStateLock)
import           Pos.Txp (flattenTxPayload)
import           Pos.Util.Chrono (NewestFirst, _NewestFirst)
import           Pos.Util.CompileInfo (HasCompileInfo)

import           Mode (MonadAuxxMode)

-- | Rollback given number of blocks from the DB and dump transactions
-- from it to the given file.
rollbackAndDump
    :: ( MonadAuxxMode m
       , HasCompileInfo
       )
    => Word
    -> FilePath
    -> m ()
rollbackAndDump numToRollback outFile = withStateLock HighPriority "auxx" $ \_ -> do
    printTipDifficulty
    blundsMaybeEmpty <- modifyBlunds <$>
        DB.loadBlundsFromTipByDepth (fromIntegral numToRollback)
    logInfo $ sformat ("Loaded "%int%" blunds") (length blundsMaybeEmpty)
    case _Wrapped nonEmpty blundsMaybeEmpty of
        Nothing -> pass
        Just blunds -> do
            let extractTxs :: Blund -> [TxAux]
                extractTxs (Left _, _) = []
                extractTxs (Right mainBlock, _) =
                    flattenTxPayload $ mainBlock ^. mainBlockTxPayload
            let allTxs :: [TxAux]
                allTxs = concatMap extractTxs blunds
            liftIO $ BSL.writeFile outFile (serialize allTxs)
            logInfo $ sformat ("Dumped "%int%" transactions to "%string)
                      (length allTxs) (outFile)
            rollbackBlocksUnsafe (BypassSecurityCheck True) (ShouldCallBListener True) blunds
            logInfo $ sformat ("Rolled back "%int%" blocks") (length blunds)
            printTipDifficulty
  where
    -- It's illegal to rollback 0-th genesis block.  We also may load
    -- more blunds than necessary, because genesis blocks don't
    -- contribute to depth counter.
    modifyBlunds :: HasSscConfiguration => NewestFirst [] Blund -> NewestFirst [] Blund
    modifyBlunds =
        over _NewestFirst (genericTake numToRollback . skip0thGenesis)
    skip0thGenesis = filter (not . is0thGenesis)
    is0thGenesis :: Blund -> Bool
    is0thGenesis (Left genBlock, _)
        | genBlock ^. epochIndexL == 0 = True
    is0thGenesis _ = False
    printTipDifficulty = do
        tipDifficulty <- view difficultyL <$> DB.getTipHeader
        logInfo $ sformat ("Our tip's difficulty is "%build) tipDifficulty<|MERGE_RESOLUTION|>--- conflicted
+++ resolved
@@ -19,13 +19,9 @@
 import           Pos.Core (difficultyL, epochIndexL)
 import           Pos.Core.Block (mainBlockTxPayload)
 import           Pos.Core.Txp (TxAux)
-<<<<<<< HEAD
 import qualified Pos.DB.Block.Load as DB
 import qualified Pos.DB.BlockIndex as DB
 import           Pos.Infra.Configuration (HasInfraConfiguration)
-=======
-import           Pos.DB.DB (getTipHeader, loadBlundsFromTipByDepth)
->>>>>>> 4a307688
 import           Pos.Ssc.Configuration (HasSscConfiguration)
 import           Pos.StateLock (Priority (..), withStateLock)
 import           Pos.Txp (flattenTxPayload)
