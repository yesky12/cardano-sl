--- conflicted
+++ resolved
@@ -53,19 +53,12 @@
 import           Pos.Reporting (HasReportingContext)
 import           Pos.Slotting (MonadSlots, getSlotStartPure, getSystemStartM)
 import           Pos.StateLock (StateLock, StateLockMetrics)
-<<<<<<< HEAD
-import           Pos.Txp (MempoolExt, MonadTxpLocal, MonadTxpMem, MonadUtxo, MonadUtxoRead, ToilT,
-                          Tx (..), TxAux (..), TxId, TxOut, TxOutAux (..), TxWitness, TxpError (..),
-                          applyTxToUtxo, evalToilTEmpty, flattenTxPayload, genesisUtxo, getLocalTxs,
-                          runDBToil, topsortTxs, txOutAddress, txpProcessTx, unGenesisUtxo, utxoGet,
-                          withTxpLocalData)
-=======
 import           Pos.Txp (MempoolExt, MonadTxpLocal, MonadTxpMem, ToilVerFailure, Tx (..),
                           TxAux (..), TxId, TxOut, TxOutAux (..), TxWitness, TxpError (..),
                           UtxoLookup, UtxoM, UtxoModifier, applyTxToUtxo, buildUtxo, evalUtxoM,
                           flattenTxPayload, genesisUtxo, getLocalTxs, runUtxoM, topsortTxs,
-                          txOutAddress, txpProcessTx, unGenesisUtxo, utxoGet, utxoToLookup)
->>>>>>> d3211cb3
+                          txOutAddress, txpProcessTx, unGenesisUtxo, utxoGet, utxoToLookup,
+                          withTxpLocalData)
 import           Pos.Util (eitherToThrow, maybeThrow)
 import           Pos.Util.Util (HasLens')
 
@@ -243,23 +236,12 @@
 getLocalHistoryDefault
     :: forall ctx m. TxHistoryEnv ctx m
     => [Address] -> m (Map TxId TxHistoryEntry)
-<<<<<<< HEAD
-getLocalHistoryDefault addrs = runDBToil . evalToilTEmpty $ do
-    let mapper (txid, TxAux {..}) =
-            (WithHash taTx txid, taWitness)
-        topsortErr = TxpInternalError
-            "getLocalHistory: transactions couldn't be topsorted!"
-    ltxs <- lift $ map mapper <$> withTxpLocalData getLocalTxs
-    txs <- getRelatedTxsByAddrs addrs Nothing Nothing =<<
-           maybeThrow topsortErr (topsortTxs (view _1) ltxs)
-    return $ txs
-=======
 getLocalHistoryDefault addrs = do
     let mapper (txid, TxAux {..}) = (WithHash taTx txid, taWitness)
         topsortErr =
             TxpInternalError
                 "getLocalHistory: transactions couldn't be topsorted!"
-    localTxs <- getLocalTxs
+    localTxs <- withTxpLocalData getLocalTxs
     let ltxs = map mapper localTxs
     topsorted <- maybeThrow topsortErr (topsortTxs (view _1) ltxs)
     utxoLookup <- utxoToLookup <$> buildUtxo mempty (map snd localTxs)
@@ -275,7 +257,6 @@
     displayException =
         \case
             SaveTxToilFailure x -> toString (pretty x)
->>>>>>> d3211cb3
 
 saveTxDefault :: TxHistoryEnv ctx m => (TxId, TxAux) -> m ()
 saveTxDefault txw = do
