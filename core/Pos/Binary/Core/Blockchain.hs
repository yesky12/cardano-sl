-- | Binary serialization of core block types.

module Pos.Binary.Core.Blockchain
       (
       ) where

import           Codec.CBOR.Decoding (decodeWordCanonical)
import           Codec.CBOR.Encoding (encodeWord)
import           Universum

import           Pos.Binary.Class (Bi (..), decodeListLenCanonicalOf, encodeListLen, enforceSize)
import           Pos.Binary.Core.Block ()
import           Pos.Binary.Core.Common ()
import qualified Pos.Core.Block.Blockchain as T
import           Pos.Core.Block.Union.Types (BlockHeader (..))
import           Pos.Core.Configuration (HasConfiguration)
<<<<<<< HEAD
import           Pos.Crypto.Configuration (HasCryptoConfiguration, protocolMagic)
import           Pos.Util.Util (cborError, toCborError)
=======
import           Pos.Crypto.Configuration (HasCryptoConfiguration, getProtocolMagic, protocolMagic)
import           Pos.Util.Util (cborError)
>>>>>>> 6905030f

-- When changing this instance, also change the one in Pos.Block.Dump
instance ( Typeable b
         , Bi (T.BHeaderHash b)
         , Bi (T.BodyProof b)
         , Bi (T.ConsensusData b)
         , Bi (T.ExtraHeaderData b)
         , HasCryptoConfiguration
         ) =>
         Bi (T.GenericBlockHeader b) where
    encode bh =  encodeListLen 5
              <> encode protocolMagic
              <> encode (T._gbhPrevBlock bh)
              <> encode (T._gbhBodyProof bh)
              <> encode (T._gbhConsensus bh)
              <> encode (T._gbhExtra bh)
    decode = do
        enforceSize "GenericBlockHeader b" 5
        blockMagic <- decode
<<<<<<< HEAD
        when (blockMagic /= protocolMagic) $ cborError $
=======
        -- TODO include ProtocolMagic in the definition of GenericBlockHeader,
        -- and decode it, eliminating this failure case. Protocol magic checks
        -- must not happen in decoding.
        when (blockMagic /= getProtocolMagic protocolMagic) $ cborError $
>>>>>>> 6905030f
            "GenericBlockHeader failed with wrong magic: " <> pretty blockMagic
        _gbhPrevBlock <- decode
        _gbhBodyProof <- decode
        _gbhConsensus <- decode
        _gbhExtra     <- decode
        pure T.UnsafeGenericBlockHeader {..}

-- When changing this instance, also change the one in Pos.Block.Dump
instance ( Typeable b
         , Bi (T.BHeaderHash b)
         , Bi (T.BodyProof b)
         , Bi (T.ConsensusData b)
         , Bi (T.ExtraHeaderData b)
         , Bi (T.Body b)
         , Bi (T.ExtraBodyData b)
         , HasCryptoConfiguration
         ) =>
         Bi (T.GenericBlock b) where
    encode gb =  encodeListLen 3
              <> encode (T._gbHeader gb)
              <> encode (T._gbBody gb)
              <> encode (T._gbExtra gb)
    decode = do
        enforceSize "GenericBlock" 3
        _gbHeader <- decode
        _gbBody   <- decode
        _gbExtra  <- decode
        pure T.UnsafeGenericBlock {..}

----------------------------------------------------------------------------
-- BlockHeader
----------------------------------------------------------------------------

instance ( HasConfiguration
         ) =>
         Bi BlockHeader where
   encode x = encodeListLen 2 <> encodeWord tag <> body
     where
       (tag, body) = case x of
         BlockHeaderGenesis bh -> (0, encode bh)
         BlockHeaderMain bh    -> (1, encode bh)

   decode = do
       decodeListLenCanonicalOf 2
       t <- decodeWordCanonical
       case t of
           0 -> BlockHeaderGenesis <$!> decode
           1 -> BlockHeaderMain <$!> decode
           _ -> cborError $ "decode@BlockHeader: unknown tag " <> pretty t<|MERGE_RESOLUTION|>--- conflicted
+++ resolved
@@ -14,13 +14,8 @@
 import qualified Pos.Core.Block.Blockchain as T
 import           Pos.Core.Block.Union.Types (BlockHeader (..))
 import           Pos.Core.Configuration (HasConfiguration)
-<<<<<<< HEAD
 import           Pos.Crypto.Configuration (HasCryptoConfiguration, protocolMagic)
-import           Pos.Util.Util (cborError, toCborError)
-=======
-import           Pos.Crypto.Configuration (HasCryptoConfiguration, getProtocolMagic, protocolMagic)
 import           Pos.Util.Util (cborError)
->>>>>>> 6905030f
 
 -- When changing this instance, also change the one in Pos.Block.Dump
 instance ( Typeable b
@@ -40,14 +35,10 @@
     decode = do
         enforceSize "GenericBlockHeader b" 5
         blockMagic <- decode
-<<<<<<< HEAD
-        when (blockMagic /= protocolMagic) $ cborError $
-=======
         -- TODO include ProtocolMagic in the definition of GenericBlockHeader,
         -- and decode it, eliminating this failure case. Protocol magic checks
         -- must not happen in decoding.
-        when (blockMagic /= getProtocolMagic protocolMagic) $ cborError $
->>>>>>> 6905030f
+        when (blockMagic /= protocolMagic) $ cborError $
             "GenericBlockHeader failed with wrong magic: " <> pretty blockMagic
         _gbhPrevBlock <- decode
         _gbhBodyProof <- decode
