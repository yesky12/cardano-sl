--- conflicted
+++ resolved
@@ -21,11 +21,7 @@
 import           Pos.Crypto            (PublicKey)
 import           Pos.Lrc               (followTheSatoshi)
 
-<<<<<<< HEAD
-import           Test.Pos.Util         (qcNotElem)
-=======
-import           Test.Pos.Util         (giveCoreConf)
->>>>>>> f5c68c86
+import           Test.Pos.Util         (giveCoreConf, qcNotElem)
 
 spec :: Spec
 spec = giveCoreConf $ do
@@ -90,11 +86,7 @@
             stakesList = map addressHash (toList restPks) `zip` values
         return (myPk, stakesList)
 
-<<<<<<< HEAD
-ftsListLength :: HasCoreConstants => SharedSeed -> StakeAndHolder -> Property
-=======
-ftsListLength :: HasConfiguration => SharedSeed -> StakeAndHolder -> Bool
->>>>>>> f5c68c86
+ftsListLength :: HasConfiguration => SharedSeed -> StakeAndHolder -> Property
 ftsListLength seed (getNoStake -> (_, stakes)) =
     length (followTheSatoshi seed stakes) === fromIntegral epochSlots
 
