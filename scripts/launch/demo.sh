--- conflicted
+++ resolved
@@ -136,11 +136,7 @@
           conf_file=$WALLET_CONFIG
       fi
       wallet_args=" --tlscert $base/../tls-files/server.crt --tlskey $base/../tls-files/server.key --tlsca $base/../tls-files/ca.crt $wallet_flush" # --wallet-rebuild-db'
-<<<<<<< HEAD
-      wallet_args="$wallet_args --wallet-address 127.0.0.1:8090"
-=======
       wallet_args="$WALLET_EXTRA_ARGS $wallet_args --wallet-address 127.0.0.1:8090"
->>>>>>> 6905030f
       exec_name="$WALLET_EXE_NAME"
       if [[ $WALLET_DEBUG != "" ]]; then
           wallet_args="$wallet_args --wallet-debug"
