-- | Specification of Pos.Lrc.FtsPure (which is basically a pure
-- version of 'Pos.Lrc.Fts').

module Test.Pos.Lrc.FollowTheSatoshiSpec
       ( spec
       ) where

<<<<<<< HEAD
=======
import           Universum

import           Data.Default          (def)
>>>>>>> 08140cbd
import           Data.List             (scanl1)
import qualified Data.Map              as M (fromList, insert, singleton)
import qualified Data.Set              as S (deleteFindMin, fromList, size)
import           Test.Hspec            (Spec, describe)
import           Test.Hspec.QuickCheck (modifyMaxSuccess, prop)
import           Test.QuickCheck       (Arbitrary (..), choose, infiniteListOf, suchThat)

<<<<<<< HEAD
import           Pos.Constants         (blkSecurityParam, epochSlots)
import           Pos.Core              (Coin, SharedSeed, addressHash, makePubKeyAddress,
                                        mkCoin, sumCoins, unsafeAddCoin,
                                        unsafeIntegerToCoin)
import           Pos.Crypto            (PublicKey, unsafeHash)
=======
import           Pos.Core              (Address (..), Coin, SharedSeed, StakeholderId, HasCoreConstants,
                                        mkCoin, sumCoins, unsafeAddCoin,
                                        unsafeIntegerToCoin, blkSecurityParam, epochSlots, giveStaticConsts)
import           Pos.Crypto            (unsafeHash)
>>>>>>> 08140cbd
import           Pos.Lrc               (followTheSatoshiUtxo)
import           Pos.Txp               (TxIn (..), TxOut (..), TxOutAux (..), Utxo,
                                        txOutStake)

spec :: Spec
spec = giveStaticConsts $ do
    let smaller = modifyMaxSuccess (const 1)
    describe "FollowTheSatoshi" $ do
        describe "followTheSatoshiUtxo" $ do
            describe "deterministic" $ do
                prop description_ftsListLength ftsListLength
                prop description_ftsNoStake ftsNoStake
                prop description_ftsAllStake ftsAllStake
            describe "probabilistic" $ smaller $ do
                prop description_ftsLowStake
                    (ftsReasonableStake lowStake lowStakeTolerance)
                prop description_ftsHighStake
                    (ftsReasonableStake highStake highStakeTolerance)
  where
    description_ftsListLength =
        "the amount of stakeholders is the same as the number of slots in an epoch"
    description_ftsNoStake =
        "a stakeholder with 0% stake won't ever be selected as slot leader"
    description_ftsAllStake =
        "a stakeholder with 100% stake will always be selected as slot leader, and he \
        \ will be the only stakeholder"
    description_ftsLowStake =
        "a stakeholder with low stake will be chosen seldom"
    description_ftsHighStake =
        "a stakeholder with high stake will be chosen often"
    lowStake  = 0.02
    highStake = 0.98
    acceptable x y = and [x >= y * 0.85, x <= y * 1.15]
    lowStakeTolerance (pLen, present, chosen) =
        acceptable present (1 - (1 - lowStake) ^ pLen) &&
        acceptable chosen lowStake
    highStakeTolerance (pLen, present, chosen) =
        acceptable present (1 - (1 - highStake) ^ pLen) &&
        acceptable chosen highStake

-- | Type used to generate random Utxo and a 'PublicKey' that is not
-- in this map, meaning it does not hold any stake in the system's
-- current state.
--
-- Two necessarily different public keys are generated, as well as a list of
-- public keys who will be our other stakeholders. To guarantee a non-empty
-- utxo map, one of these public keys is inserted in the list, which is
-- converted to a set and then to a map, where each public key is given as key
-- a random pair (TxId, Coin).
newtype StakeAndHolder = StakeAndHolder
    { getNoStake :: (PublicKey, Utxo)
    } deriving Show

toTxOutAux :: PublicKey -> Coin -> TxOutAux
toTxOutAux pk v = TxOutAux (TxOut addr v) distr
  where
    addr = makePubKeyAddress pk
    distr = [(addressHash pk, v)]

instance Arbitrary StakeAndHolder where
    arbitrary = StakeAndHolder <$> do
        pk1 <- arbitrary
        pk2 <- arbitrary `suchThat` ((/=) pk1)
        listPks <- do
            n <- choose (2, 10)
            replicateM n arbitrary
        txId <- arbitrary
        coins <- mkCoin <$> choose (1, 1000)
        let setPks :: Set PublicKey
            setPks = S.fromList $ pk1 : pk2 : listPks
            (myPk, setUtxo) = S.deleteFindMin setPks
            nAdr = S.size setUtxo
            values = scanl1 unsafeAddCoin $ replicate nAdr coins
            utxoList =
                (zipWith TxIn (replicate nAdr txId) [0 .. fromIntegral nAdr]) `zip`
                (zipWith toTxOutAux (toList setUtxo) values)
        return (myPk, M.fromList utxoList)

ftsListLength :: HasCoreConstants => SharedSeed -> StakeAndHolder -> Bool
ftsListLength fts (getNoStake -> (_, utxo)) =
    length (followTheSatoshiUtxo fts utxo) == fromIntegral epochSlots

ftsNoStake
    :: HasCoreConstants
    => SharedSeed
    -> StakeAndHolder
    -> Bool
ftsNoStake fts (getNoStake -> (addressHash -> sId, utxo)) =
    not (sId `elem` followTheSatoshiUtxo fts utxo)

-- | This test looks useless, but since transactions with zero coins are not
-- allowed, the Utxo map will never have any addresses with 0 coins to them,
-- meaning a situation where a stakeholder has 100% of stake is one where the
-- map has a single element.
ftsAllStake
    :: HasCoreConstants
    => SharedSeed
    -> TxIn
    -> PublicKey
    -> Coin
    -> Bool
ftsAllStake fts input pk v =
    let utxo = M.singleton input (toTxOutAux pk v)
    in all (== addressHash pk) $ followTheSatoshiUtxo fts utxo

-- | Constant specifying the number of times 'ftsReasonableStake' will be
-- run.
numberOfRuns :: HasCoreConstants => Int
-- The higher is 'blkSecurityParam', the longer epochs will be and the more
-- time FTS will take
numberOfRuns = 300000 `div` fromIntegral blkSecurityParam

newtype FtsStream = Stream
    { getStream :: [SharedSeed]
    } deriving Show

instance HasCoreConstants => Arbitrary FtsStream where
    arbitrary = Stream . take numberOfRuns <$> infiniteListOf arbitrary

newtype UtxoStream = UtxoStream
    { getUtxoStream :: [StakeAndHolder]
    } deriving Show

instance HasCoreConstants => Arbitrary UtxoStream where
    arbitrary = UtxoStream . take numberOfRuns <$> infiniteListOf arbitrary

-- | This test is a sanity check to verify that 'followTheSatoshiUtxo' does not
-- behave too extremely, i.e. someone with 2% of stake won't be chosen a
-- disproportionate number of times, and someone with 98% of it will be
-- chosen almost every time.
--
-- For an infinite list of Utxo maps and an infinite list of 'SharedSeed's, the
-- 'followTheSatoshiUtxo' function will be ran many times with a different seed and
-- map each time and the absolute frequency of the choice of a given address
-- as stakeholder will be compared to a low/high threshold, depending on whether
-- the address has a low/high stake, respectively.
-- For a low/high stake, the test succeeds if this comparison is below/above the
-- threshold, respectively.
ftsReasonableStake
    :: HasCoreConstants
    => Double
    -> ((Int, Double, Double) -> Bool)
    -> FtsStream
    -> UtxoStream
    -> Bool
ftsReasonableStake
    stakeProbability
    threshold
    (getStream     -> ftsList)
    (getUtxoStream -> utxoList)
  =
    let result = go numberOfRuns (0, 0, 0) ftsList utxoList
    in threshold result
  where
    key = TxIn (unsafeHash ("this is unsafe" :: Text)) 0

    -- We count how many times someone was present in selection and how many
    -- times someone was chosen overall.
    go :: Int
       -> (Int, Double, Double)
       -> [SharedSeed]
       -> [StakeAndHolder]
       -> (Int, Double, Double)
    go 0 (pl, p, c)  _  _ = (pl, p, c)
    go _ (pl, p, c) []  _ = (pl, p, c)
    go _ (pl, p, c)  _ [] = (pl, p, c)
    go total (_, !present, !chosen) (fts : nextSeed) (u : nextUtxo) =
        go (total - 1) (pLen, newPresent, newChosen) nextSeed nextUtxo
      where
        (pk, utxo) = getNoStake u
        stId = addressHash pk
        totalStake   = fromIntegral . sumCoins . map snd $
                       concatMap txOutStake (toList utxo)
        newStake     = unsafeIntegerToCoin . round $
                           (stakeProbability * totalStake) /
                           (1 - stakeProbability)
        newUtxo      = M.insert key (toTxOutAux pk newStake) utxo
        picks        = followTheSatoshiUtxo fts newUtxo
        pLen         = length picks
        newPresent   = present +
            if stId `elem` picks then 1 / (fromIntegral numberOfRuns) else 0
        newChosen    = chosen +
            fromIntegral (length (filter (== stId) (toList picks))) /
            (fromIntegral numberOfRuns * fromIntegral pLen)<|MERGE_RESOLUTION|>--- conflicted
+++ resolved
@@ -5,12 +5,8 @@
        ( spec
        ) where
 
-<<<<<<< HEAD
-=======
 import           Universum
 
-import           Data.Default          (def)
->>>>>>> 08140cbd
 import           Data.List             (scanl1)
 import qualified Data.Map              as M (fromList, insert, singleton)
 import qualified Data.Set              as S (deleteFindMin, fromList, size)
@@ -18,18 +14,11 @@
 import           Test.Hspec.QuickCheck (modifyMaxSuccess, prop)
 import           Test.QuickCheck       (Arbitrary (..), choose, infiniteListOf, suchThat)
 
-<<<<<<< HEAD
-import           Pos.Constants         (blkSecurityParam, epochSlots)
-import           Pos.Core              (Coin, SharedSeed, addressHash, makePubKeyAddress,
-                                        mkCoin, sumCoins, unsafeAddCoin,
-                                        unsafeIntegerToCoin)
+import           Pos.Core              (Coin, HasCoreConstants, SharedSeed, addressHash,
+                                        blkSecurityParam, epochSlots, giveStaticConsts,
+                                        makePubKeyAddress, mkCoin, sumCoins,
+                                        unsafeAddCoin, unsafeIntegerToCoin)
 import           Pos.Crypto            (PublicKey, unsafeHash)
-=======
-import           Pos.Core              (Address (..), Coin, SharedSeed, StakeholderId, HasCoreConstants,
-                                        mkCoin, sumCoins, unsafeAddCoin,
-                                        unsafeIntegerToCoin, blkSecurityParam, epochSlots, giveStaticConsts)
-import           Pos.Crypto            (unsafeHash)
->>>>>>> 08140cbd
 import           Pos.Lrc               (followTheSatoshiUtxo)
 import           Pos.Txp               (TxIn (..), TxOut (..), TxOutAux (..), Utxo,
                                         txOutStake)
